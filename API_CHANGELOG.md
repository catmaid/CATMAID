This changelog notes changes to API endpoints that are documented and listed
through Swagger. Changes to undocumented, internal CATMAID APIs are not
included in this changelog.

<<<<<<< HEAD
## Under development

### Additions

- POST `/{project_id}/neurons/rename`:
  Rename multiple neurons at the same time.

### Modifications

None.

### Deprecations

None.

### Removals

None.

=======
## Maintenance updates

### Modifications

- `POST /{project_ids}/skeletons/in-bounding-box`:
  Returns now also unlinked connectors by default. To only get linked connectors
  like before, pass in `only_linked = true`.
>>>>>>> ae8225b5

## 2020.02.15

### Additions

- GET `/{project_id}/stats/cable-length`:
  Accepts now an optional 'name_pattern' argument that allows case insensitive
  pattern matching in the respective neuron name. If a '/' prefix is used, the
  pattern is interpreted as a regular expression.

- GET|POST `/{project_id}/skeletons/validity`:
  Obtain a list of valid or invalid skeletons in a set pf passed in skeleton
  IDs.

- `GET|POST /{project_id}/skeletons/from-origin`:
  Looks up skeleton IDs based on a set of `source_ids`, a `source_url` and a
  `source_project_id`..

- `GET|POST /{project_id}/skeletons/origin`:
  Gets origin information on a list of `skeleton_ids`.

- `GET|POST /{project_id}/skeletons/import-info`:
  Gets information on which and how many nodes are imported in a set of
  skeletons.

- `POST /{project_id}/annotations/query-targets`:
  Accepts now an optional boolean "with_timestamps" parameter, which is set to
  false by default. If set to true, the returned annotations will include their
  creation_time and edition_time.

- `POST /{project_id}/annotations/query-targets`:
  Accepts now two additional sorting options: annotated_on,
  last_annotation_link_edit. The first one sorts by the date the matched
  annotations were added to the target. The second option sorts by when this
  link was edited last.

- GET|POST `/{project_id}/skeletons/completeness`:
  Obtain compleness information on a list of skeletons.

- `POST /{project_id}/skeletons/{skeleton_id}/find-labels`:
  The new optional bolean `only_leaves` parameter (default false) can be used to
  return only tagged leaf nodes (including root).

### Modifications

- All APIs: errors during a request are now indicated with a more useful HTTP
  status code than 200: errors related to the request, input data and the client
  will result in status 400, permission errors in status 403, unavailable
  resources in status 404 and internal server errors in status 500.

- `POST|GET /{project_id}/node/list`:
  Offers a new optional parameter
  "ordering", which can be used to order the result set of nodes. The values
  cable-asc and cable-desc are allowed. By default no ordering is applied.

- `POST|GET /{project_id}/volumes/`:
  Information on area, volume and watertightness is now returned for each
  volume as well as information on whether these details have been computed
  (meta_computed). This meta data can be computed for each volume using the
  `{project_id}/volumes/{volume_id}/update-meta-info` API.

- `GET /{project_id}/volumes/{volum_id}/update-meta-info`:
  Try to compute area, volume and watertightness for a volume. Sets
  `meta_computed` to true. If this operation fails, all meta data fields are set
  to NULL/None.

- `POST /{project_id}/annotations/query-targets`:
  Accepts now an optional boolean "name_exact" parameter, which is set to false
  by default. If set to true, the passed in name has to match exactly. This is
  faster than using a regular expression like '/^name$' for exact matches.

- `POST /{project_id}/skeletons/import`:
  The new parameters `source_id` and `source_url` allow to associate a source
  data reference with the imported skeleton. The new list parameter
  "annotations" can have annotation names, which are added to the import
  skeleton. By default only the annotation "Import" is set.

- `POST /{project_id}/skeleton/join`:
  The new parameter `lose_sampler_handling` controls how to deal with samplers
  defined for the merged in skeleton. Possible values are 'delete-sampler' and
  'keep-sampler', the latter being the default. If samplers should be kept, it
  is required that the sampler domains are defined on parts of the skeleton that
  don't need local rerooting. Otherwise an error is raised.

### Deprecations

None.

### Removals

None.


## 2019.06.20

### Additions

- `GET /{project_id}/nodes/nearest`:
  Replaces `POST /{project_id}/node/nearest`. The parameters are the same, but
  the API allows now to look globally for the nearest node in the project, if no
  skeleton ID or neuron ID is provided.

- `GET /{project_id}/nodes/most-recent`:
  Replaces `POST /{project_id}/node/nearest`. A skeleton_id parameter can still
  be provided, but now also a user_id parameter is available to further
  constrain.

### Modifications

- `POST|GET /{project_id}/node/list`:
  Offers a new optional parameter "min_skeleton_length", which can be used to
  constrain the returned neurons to only those of at least this cable length.

- `POST|GET /{project_id}/pointclouds/`:
  Offers a new optional parameter "order_by", which accepts the strings 'id' and
  'name' to define in what order the list of pointclouds should be retuned
  (default: id).

- `POST /{project_id}/landmarks/{landmark_id}/`:
  Offers a new optional parameter "group_ids", an array of integers, which
  allows to set the landmark group memberships of a specific landmark. The new
  boolean parameter "append_memberships" allows to only append new group IDs as
  memberships, without removing any. Otherwise the whole set of memberships is
  replaced.

- `POST /{project_id}/skeletons/import`:
  The new parameter `skeleton_id` makes it possible to request a particular
  skeleton ID during import, just like it is done for neurons using `neuron_id`.
  If a skeleton or neuron with this ID exists already, a new object is created
  and the existing one is not touched. If an error should be raised instead, set
  the `auto_id` parameter to `false`. If instead the passed in IDs should
  replace existing data, the `force` parameter can be set to `true`. Both
  options apply to both neurons and skeletons.

- `POST /{project_id}/skeletons/connectivity/csv`:
  The new optional parameter `names` makes it possible to pass in a mapping of
  skeleton IDs to names used in the CSV export as column and row headers. If
  this parameter is not provided, the plain skeleton IDs will be used as it was
  done before. If it is provided, it has to be a list of two-element lists, each
  of the form [<skeleton-id>, <name>], which provides the mapping.

- `POST /{project_id}/skeletons/connectivity`:
  The `source_skeleton_ids` parameter can now also be specified in regular form
  format (multiple arguments with the exact same name), rather than only the
  square braces style.

### Deprecations

None.

### Removals

- `POST /{project_id}/node/nearest`:
  Replaced with `GET /{project_id}/nodes/nearest` (note the plural of nodes).

- `POST /{project_id}/node/most-recent`:
  Replaced with `GET /{project_id}/nodes/most-recent`.


## 2018.11.09

### Additions

- `POST /{project_id}/skeletons/cable-length`:
  The POST version of the already existing GET endpoint. It allows passing in
  more skeleton IDs for which to get the cable length.

- `POST /{project_id}/skeletons/connectivity-counts`:
  Allows to get the number connector links per relation type for each passed in
  skeleton. Also accepts GET parameters.

- `POST /{project_id}/skeletons/connectivity_matrix/csv`:
  Return a CSV file containing the connectivity matrix for the passed in `rows`
  and `columns`.

- `POST /{project_id}/skeletons/sampler-count`:
  Return the number of samplers linked to each skeleton in the passed in
  `skeleton_ids` list.

- `GET /{project_id}/skeletons/{skeleton_id}/sampler-count`:
  Return the number of samplers linked to this skeleton.

- `GET /{project_id}/labels/detail`:
  Returns a list of of label objects, each with a name field and an ID field.

- `POST /{project_id}/volumes/import`:
  Import volumes as STL files.

- `GET /{project_id}/volumes/{volume_id}/export.{extension}`:
  Export a particular volume. Currentl only exports AS STL are supported.

- `GET /{projec_id}/stats/cable-length`:
  Get the top N largest skeletons. N can be specified using the 'n_skeletons'
  parameter.

- `POST /{project_id}/volumes/skeleton-innervations`:
  Get a list of all volume/skeleton combinations that intersect. Skeletons are
  provided with a 'skeleton_ids' parameter. This can be constrained by volume
  annotation, cable length and node count.

- `POST /{project_id}/volumes/`:
  Previously only the GET method would be supported. With the introduction of an
  optional `volume_ids` parameter, POST can be used as well. This parameter can
  be used to constrain the returned set of volumes.

### Modifications

- `POST /{project_id}/skeletons/node-label`:
  The new `label_names` parameter accepts a list of strings that an be used
  instead of or together with label IDs to get skeletons with nodes that have
  particular labels.

- `GET /{project_id}/stacks/{stack_id}/info`:
  Now includes the `comment` field for each stack.

- `GET /{project_id}/connectors/`:
  The partner data returned when the `with_partners` is set, includes now
  additionally the creator of the link and the creation and edition time (in
  epoch format).

- `GET /user-list`:
  Accepts a new boolean parameter `with_passwords` to export encrypted
  passwords, which in turn can be imported into other CATMAID instances. This
  requires the requesting user to be a superuser.

- `GET /{project_id}/skeleton/{skeleton_id}/swc`:
  A new optional parameter `soma_markers` can be supplied. It is a list of
  'tag:soma', 'radius:<n>' and 'root'. These are conditions for when a node is
  marked as soma in the SWC export. The first matching condition in this order
  wins.

- `GET /{project_id}/volumes/`:
  The return format changed. Instead of a list of volume objects an object with
  a 'columns' field and a 'data' field are returned. The data fields contains a
  list of lists, with each inner list being a volume. The entries are described
  by the 'columns' field. Along with the already returned fields, annotations
  are now retuned as well.

- `GET /{project_id}/volumes/`:
  An optional `volume_ids` parameter can now be used and the POST method is
  supported as well (to transfer larger volume ID lists). This parameter can be
  used to constrain the returned set of volumes.

- `POST /{project_id}/skeletons/connectivity`:
  A new optional option 'link_types' allows to specify which connectivity types
  should be returned. By default 'incoming' and 'outgoing' is returned.
  Additionally, the following options are allowed: gapjunction, abutting,
  attachment, close_object. The return field names have also been adapted to
  these parameters and match them. Instead of 'gapjunctions' and 'attachments',
  the fields are now named 'gapjunction' and 'attachment'.

- `GET /{project_id}/annotations/`:
  Supports now an optional boolean parameter named `simple`, which returns only
  names and IDs and is therefore much faster.

### Deprecations

None.

### Removals

None.


## 2018.07.19

### Additions

- `POST /{project_ids}/connectors/links`:
  Accepts the same parameters as the GET variant, but allows for larger
  skeleton_ids list.

- `POST /{project_ids}/skeletons/in-bounding-box`:
  Accepts the same parameters as the GET variant, but allows for larger
  skeleton_ids list.

- `GET /{project_id}/volumes/entities`:
  Return a mapping of volume IDs to their respective class instance ID.

### Modifications

- `GET /{project_id}/skeletons/in-bounding-box`:
  The `min_nodes` and `min_cable` parameters can be used to further filter the
  result. The `src` parameter can be 'postgis2d' and 'postgis3d', with the
  former being the default spatial query type. The `volume_id` parameter can
  optionally be used to return the skeletons in the bounding box of a specific
  volume, alternative to explicit bounding box. Optionally, the `skeleton_ids`
  parameter can provide a list of skeletons to test for intersections. Without
  it, all skeletons in the project are considered.

- `GET /{project_id}/skeletons/{skeleton_id}/review`:
  The user ID of each node is now returned as well.

- `POST|GET /{project_id}/node/list`:
  Offers a new optional parameter
  "n_largest_skeletons_limit", which can be used to constrain the returned
  neurons to only those of the N largest skeletons in the result set.

- `POST /{project_id}/skeleton/connectivity_matrix`:
  The new parameter 'with_locations' includes more data in the result set. Each
  connector and its contributions to the link count is returned as well.

- `GET|POST /{project_id}/skeletons/compact-detail`:
  The new parameter 'format' can now be used to returned the skeleton data in
  different formats. Supported are 'msgpack' and 'json'.

- `GET /{project_id}/skeletons/{skeleton_id}/compact-detail`:
  The new parameter 'format' can now be used to returned the skeleton data in
  different formats. Supported are 'msgpack' and 'json'.

- `POST /{project_id}/treenodes/compact-detail`:
  The `treenode_ids` parameter is now optional and two new parameters can be
  used instead: `label_ids` and `label_names`. They can be used to constrain the
  result set by their labels. This effectively allows querying treenodes and
  skeletons based on linked labels.

- `GET /{project_id/samplers/{sampler_id}/domains/`:
  Returns now also end nodes for each domain.

### Deprecations

None.

### Removals

None.


## 2018.04.15

### Additions

- `POST /{project_id}/treenodes/compact-detail`:
  Retrieve treenode information for multiple nodes in the format of regular node
  queries, accepts a parameter "treenode_ids".

- `GET /{project_id}/treenodes/{treenode_id}/compact-detail`:
  Retrieve treenode information for a single node.

- `DELETE /{project_id}/landmarks/{landmark_id}/groups/{group_id}/`:
  Delete landmark location links to the same locations from a landmark and
  group.

- `PUT /{project_id}/landmarks/groups/links/`:
  Add new links between groups, e.g. "adjacent_to".

- `DELETE /{project_id}/landmarks/groups/links/{link_id}/`:
  Delete a single landmark group link.

- `GET /{project_id}/landmarks/groups/{landmarkgroup_id}/transitively-linked`:
  Get a list of landmark groups that are linked to the referenced group using a
  passed in relation, respects reciprocal relations.

- `POST /{project_id}/landmarks/groups/materialize`:
  Create pairs of landmark groups along with their landmarks based on a simple
  description.

- `GET /{project_id}/skeletons/cable-length`:
  Get the cable length for multiple skeletons using the skeleton_ids parameter.

- `GET /{project_id}/skeletons/{skeleton_id}/cable-length`:
  Get the cable length for a single skeleton.

- `GET /{project_id}/skeletons/in-bounding-box`:
  Get IDs of all skeltons that intersect with the passed in bounding box.

### Modifications

- `POST /{project_id}/annotations/query-targets`:
  Accepts now a "annotation_reference" parameter which can either be 'id'
  (default) or 'name'. If it is set to 'name', all annotation references in
  annotated_with, not_annotated_with and sub_annotated_with are interpreted as
  annotation names instead of IDs.

- `POST /{project_id}/skeleton/split`:
  Returns now also the split location as fields x, y and z.

- `POST|GET /{project_id}/node/list` offers a new optional parameter
  "with_relation_map", which controls which relation map information is
  returned. Can be 'none', 'used' and all with 'used' being the default.

- `GET /{project_id}/landmarks/groups/`:
  Accepts the new optional parameter "with_links", "with_names" and
  "with_relations", to include links between landmark groups along with a list
  of linked landmark names and a map of used relations

- `GET /{project_id}/landmarks/groups/{group_id}/`:
  Accepts the new optional parameter "with_names" to include landmark names
  along with linked landmark locations.

- `GET /{project_id}/stats/user-history`:
  Returns actual node count in "new_treenodes" field, cable length is returned
  in "new_cable_length" field (previously new_treenodes).

### Deprecations

None.

### Removals

None.


## 2018.02.16

### Additions

- `GET /{project_id}/useranalytics`:
  Replaces `GET /useranalytics`.

### Modifications

- `GET /{project_id}/samplers/`:
  Accepts now also a boolean with_intervals parameter to return information on
  each instantiated interval in each returned domain. Implies with_domains.

- `POST|GET /{project_id}/node/list` offers a new optional parameter "src", which
  can be used to override the node provider selected by the back-end.

- `POST|GET /{project_id}/node/list` offers new options for the optional
  parameter "format": "gif" and "png" to return an imageof the tracing data.

### Deprecations

None.

### Removals

- `GET /useranalytics`:
  Has been replaced with `GET /{project_id}/useranalytics`.


## 2017.12.07

### Additions

- `POST /{project_id}/nodes/location`:
  Get the location of multiple nodes, expects a `node_ids` parameter.

- `GET /{project_id}/connectors/` now provides a new API to query connectors
  directly and not only links. The previous API is available as
  `GET /{project_id}/connctors/links/` (see below).

- `GET /{project_id}/skeletons/{skeleton_id}/neuroglancer`:
  Export a morphology-only skeleton in neuroglancer's binary format.

### Modifications

- `GET /{project_id}/connector/user-info` has been replaced with
  `GET /{project_id}/connectors/user-info`. Functionality is the same.

- `GET /{project_id}/connectors/` has been replaced with
  `GET /{project_if}/connectors/links/`. Functionality is the same.

- `POST /{project_id}/node/list` offers a new optional parameter "format", which
  is set by default to 'json', but can be set to 'msgpack' to use msgpack binary
  encoding of the result.

### Deprecations

None.

### Removals

None.


## 2017.10.02

### Additions

- `GET /{project_id}/samplers/domains/intervals/{interval_id}/details`:
  Get detailed information about a particular interval.

- `GET /{project_id}/neurons/`:
  List all neurons in a project. Optionally, the parameters created_by,
  reviewed_by, from, to and nodecount_gt can be provided.

### Modifications

- `POST /{project_id}/treenodes/{treenode_id}/info`:
  This API endpoint is changed to only accept GET requests. Using POST will
  raise an error.

- `GET /{project_id}/stats/nodecount`:
  The response format changed. Now a dictionary mapping user IDs to node counts
  is returned.

- `GET /{project_id}/stats/editor`:
  The response format changed. Now a dictionary mapping user IDs to the number
  of edited nodes is returned.

- `GET /{project_id}/projects/export`:
  Stacks include now also their translation and orientation relative to project
  space.

### Deprecations

- `GET /{project_id}/annotationdiagram/nx_json`:
  This API has a confusing name, because it uses 'annotation' differently than
  others. There are different APIs available to get skeleton IDs and treenode
  IDs.

### Removals

None.


## 2017.07.28

### Additions

None.

### Modifications

- `POST /{project_id}/skeletons/import`:
  The new 'name' parameter can be used to set the name of a new neuron.

- `POST /{project_id}/annotations/query-target`:
  A boolean 'name_not' parameter is now accepted to get results not matching the
  name passed in with the regular 'name' parameter. Also, an integer list
  parameter named 'not_annotated_with' is now supported. Like the
  'annotated_with' list, it contains annotation IDs. Results will not have the
  annotations passed in with the `not_annotated_with` list.

- `GET /{project_id}/skeletons/{skeleton_id}/compact-detail` and
  `GET /{project_id}/skeletons/compact-detail`
  Accepts two new parameters: with_reviews and with_annotations. To also return
  a list of reviews and a list of linked skeleton IDs respectively for each
  returned skeleton.

- `POST /{project_id}/volumes/{volume_id}/`
  Individual fields can now be updated selectively. Only fields that are passed
  in as arguments will be updated. This allows for instance to only change the
  name of a volume.

### Deprecations

None.

### Removals

None.


## 2017.05.17

### Additions

None.

### Modifications

- `POST /{project_id}/skeletons/connectivity`:
  If the new "with_nodes" parameter is true, the involved treenode links are
  also returned for each partner.

### Deprecations

None.

### Removals

None.


## 2017.04.20

### Additions

None.

### Modifications

- `GET /messages/mark_read`:
  This API took a message ID as parameter before and is replaced by:
  `POST /messages/{message_id}/mark_read`

- `POST /{project_id}/node/user-info`:
  The `node_id` parameter has been replaced with a `node_ids` parameter, which
  is expected to be a list of node IDs. The response maps now individual info
  objects to their respective node IDs.

- `GET /{project_id}/connectors/`
  Each result link now contains one additional column: the link's creation time.
  It replaces the edition_time in column nine. The edition time is now available
  in column ten.

### Deprecations

None.

### Removals

None.


## 2017.03.16

### Additions

None.

### Modifications

None.

### Deprecations

None.

### Removals

None.


## 2017.02.16

### Additions

None.

### Modifications

- `POST /{project_id}/node/list` and `POST /{project_id}/node/list`:
  The returned timestamps are now second based UTC epoch numbers instead of UTC
  strings.

### Deprecations

None.

### Removals

None.


## 2017.01.19

### Additions

- POST `/{project_id}/analytics/broken-section-nodes`:
  Get s list of all nodes that are currently located in a broken section of any
  stack linked to their project. Obtionally, specific skeletons can be checked.

### Modifications

- `POST /{project_id}/skeleton/analytics`
  Is renamed to `POST /{project_id}/analytics/skeletons`.


### Deprecations

None.

### Removals

- `GET /{project_id}/stack/{stack_id}/models`
  Meshes have been replaced with volumes.


## 2016.12.16

### Additions

- `GET /{project_id}/labels/stats`
  Get statistics on node label usage for the project.

- `POST /{project_id}/skeletons/node-labels`
  Return mappings from node label IDs to IDs of skeletons which include
  a node with that label.

### Modifications

None.

### Deprecations

None.

### Removals

None.


## 2016.11.04

### Additions

- `GET /{project_id}/skeletons/{skeleton_id}/compact-detail`
  Provides same functionality as
  `GET/POST /{project_id}/{skeleton_id}/[0|1]/[0|1]/compact-skeleton`, but uses
  explicit GET parameters.

- `POST /{project_id}/nodes/`
  Provides the same data as the former `POST /{project_id}/nodes/list` and takes
  the same parameters.

### Modifications

None.

### Deprecations

- `GET/POST /{project_id}/{skeleton_id}/[0|1]/[0|1]/compact-skeleton`
  This endpoint will be replaced in the future with the newly introduced
  endpoint `GET /{project_id}/skeletons/{skeleton_id}/compact-detail`.

- `POST /{project_id}/node/list`
  This endpoint will be replaced in the future with the newly introduced
  endpoint `POST /{project_id}/nodes/`. It takes the same parameters.

### Removals

None.


## 2016.10.18

### Additions

- `GET /{project_id}/connectors/`
  Replaces the `POST /{project_id}/connector/table/list` endpoint, but also
  changes the parameter names. Additionally, the "relation_type" parameter is
  now expected to contain the actual relation name instead of a numeric alias:
  The value "0" is replaced with "postsynaptic_to" and "1" is replaced with
  "presynaptic_to". See /apis documentation for details.

### Modifications

None.
- `GET/POST /{project_id}/[0|1]/[0|1]/compact-skeleton`
  The new parameter with_history allows to include historic data in th
  response.  Will also include timestamps for regular nodes.

### Deprecations

None.

### Removals

- `POST /{project_id}/connector/table/list`
  This endpoint is replaced by the `GET /{project_id}/connectors` endpoint,
  described above.


## 2016.09.01

### Additions

None.

### Modifications

None.

### Deprecations

None.


### Removals

None.


## 2016.08.26

### Additions

None.

### Modifications

None.

### Deprecations

None.


### Removals

- `GET /{project_id}/stats`
  This endpoint returned an HTML document displayed by CATMAIDs statistics
  widget.


## 2016.08.12

### Additions

None.


### Modifications

None.

### Deprecations

None.


### Removals

None.


## 2016.08.09

### Additions

- `GET projects/export`:
  Provides all available information on the structure and properties
  of projects and stacks. Supports application/json and application/yaml
  content types. A return YAML document matches the format supported by
  the importer.

- `POST /{project_id}/connector/info`:
  This endpoint replaces the `/{project_id}/connector/pre-post-infos` endpoint.
  The `pre` and `post` parameters are now optional.

- `POST /{project_id}/neurons/from-models`:
  Get the IDs of all neurons modeled by a list of entities, e.g. skelton IDs.

- `POST /{project_id}/skeletons/import`:
  Import a neuron modeled by a skeleton from an uploaded file. Currently only
  SWC representation is supported.

- `GET /{project_id}}/transactions/`
  Get a list of transaction objects, ordered by time (latest first). A sub-range
  can be specified optionally.

- `GET /{project_id}}/transactions/location`
  Get a location representing the change in a given transaction. Returns error
  if no location was found.

### Modifications

- `GET /projects/`:
  Does not include the catalogueable property of projects anymore. Use
  ontology queries to filter by the "driver_line" class for the same
  semantics.

- `POST /{project_id}/annotations/forskeletons`:
  Parameter `skeleton_ids` now correctly parses with and without explicit
  indices.

- `POST /{project_id}/annotations/query`:
  Parameter `object_ids` now correctly parses with and without explicit
  indices.

- `POST /{project_id}/annotations/query-targets`:
  Parameter `types` now correctly parses with and without explicit indices.

- `GET /{project_id}/ontology/list`:
  Return format has been made simpler, contains still same information.

- `GET /{project_id}/ontology/relations/list`:
  Return format has been made simpler, contains still same information.

- `GET /{project_id}/ontology/classes/list`:
  Return format has been made simpler, contains still same information.

### Deprecations

None.


### Removals

- `POST /{project_id}/connector/pre-post-info`:
  This endpoint was renamed to `/{project_id}/connector/info` endpoint.

## 2016.05.26

### Additions

None.


### Modifications

None.


### Deprecations

None.


### Removals

None.


## 2016.04.18

No change.


## 2016.04.15

### Additions

- `GET /{project_id}/labels/[treenode|connector]/{label_id}/`:
  Returns a list of labels for a node.

- `GET /{project_id}/connectors/{connector_id}/`:
  Returns information on a connector and its partners.

- `POST /{project_id}/skeletons/within-spatial-distance`:
  Find skeletons within a given L-infinity distance of a treenode.

### Modifications

`POST /{project_id}/skeletons/connectivity`:

- Response object now includes `gapjunctions` and `gapjunctions_reviewers`
  properties for gap junction connectors.

- Documentation has correct parameter name: `source_skeleton_ids` not `source`.

`POST /{project_id}/label/[treenode|connector]/{label_id}/update`:

- Returns now also information about what labels were added, which were
  duplicates and which labels were deleted.

`POST /{project_id}/label/[treenode|connector]/{label_id}/remove`:

- Returns now also information about which label label was eventually removed.
  If nothing went wrong the field deleted_link has the input label ID.

`POST /{project_id}/annotations/remove`:

- The return field `deleted_annotations` is now called `deleted_links` and
  continues to contain a list of class_instance_class_instance IDs that were
  removed. The new `deleted_annotations` field contains a mapping of removed
  annotation IDs to the IDs of the object they were removed from.

`POST /{project_id}/connector/delete`:

- The response contains now detailed information about the removed connector,
  including its partners.

`POST /{project_id}/node/list`:

- Edition times of nodes and connectors-links are now returned, too. Therefore
  some array indices changed.

- Link and connector types are now returned in a more general fashion. Instead
  of providing four different arrays for pre, post, gap-junction and other
  connectors (previously index 5, 6, 7, 8), each connector entry now contains
  one list with all links (index 5), each link is represented as
  [<treenode_id>, <relation_id>, <link_confidence>].

`POST /{project_id}/treenode/delete`:

- A list of removed links is now returned as well. Each entry has the following
  format: [<link-id>, <relation-id>, <connector-id>, <confidecen>].

`POST /{project_id}/treenodes/{treenode_id}/confidence`:

- Edition times of nodes and connectors-links are now returned, too. Each
  location ID in the returned updated_partners object, is now mapped to an
  object with an "edition_time" and an "old_confidence" field.

- An optional "partner_ids" parameter is now accepted. If the "to_connectors"
  parameter is set to true, the "partner_ids" parameter allows to update only
  the links to the provided connector IDs.

- An optional "partner_confidences" parameter is now accepted. If the
  "partner_ids" parameter is used, the "partner_confidences" parameter allows to
  specify an individual confidence for each selected partner.

`POST /{project_id}/skeleton/join`:

- IDs of the result skeleton and the deleted skeleton are now returned.

### Deprecations

None.


### Removals

-`[POST|GET] /{project_id}/label-for-node/[treenode|connector]/{label_id}`:
  Has been replaced with:
  `GET /{project_id}/labels/[treenode|connector]/{label_id}/`


## 2015.12.21

The CATMAID API now authorizes requests using an API token tied to your
account instead of your username and password. To obtain this token,
open the CATMAID client in your browser, hover your cursor over your name
(next to the "Logout" link), and click "Get API token". As a security measure,
you will be prompted to re-enter your password, then shown your token string.

To use the API token, set the HTTP `X-Authorization` header on all of your
API requests to be 'Token', a space, and the token string, e.g.:

    X-Authorization: Token 9944b09199c62bcf9418ad846dd0e4bbdfc6ee4b


### Additions

- `GET /projects/`:
  List projects visible to the requesting user.

- `GET /client/datastores/`:
  List key-value store datastores used by the client.

- `POST /client/datastores/`:
  Create a key-value store datastore for the client.

- `DELETE /client/datastores/{name}`:
  Delete a key-value store datastore for the client.

- `GET /client/datastores/{name}/`:
  List key-value data in a datastore for the client.

- `PUT /client/datastores/{name}/`:
  Create or replace a key-value data entry for the client.

- `POST /{project_id}/volumes/{volume_id}/`:
  Get detailed information on a spatial volume or set its properties.


### Modifications

`GET /{project_id}/annotations/`:

- Params are now correctly documented as form rather than query params.


`POST /{project_id}/annotations/`:

- Params are now correctly documented as form rather than query params.


`POST /{project_id}/annotations/forskeletons`:

- Params are now correctly documented as form rather than query params.


`POST /{project_id}/skeletons/connectivity`:

- `boolean_op` form param now expects string "AND" or "OR" rather than
  "logic-AND" or "logic-OR".


`POST /{project_id}/volumes/add`:

- Params are now correctly documented as form rather than query params.


### Deprecations

None.


### Removals

None.<|MERGE_RESOLUTION|>--- conflicted
+++ resolved
@@ -2,7 +2,6 @@
 through Swagger. Changes to undocumented, internal CATMAID APIs are not
 included in this changelog.
 
-<<<<<<< HEAD
 ## Under development
 
 ### Additions
@@ -22,7 +21,6 @@
 
 None.
 
-=======
 ## Maintenance updates
 
 ### Modifications
@@ -30,7 +28,7 @@
 - `POST /{project_ids}/skeletons/in-bounding-box`:
   Returns now also unlinked connectors by default. To only get linked connectors
   like before, pass in `only_linked = true`.
->>>>>>> ae8225b5
+
 
 ## 2020.02.15
 
