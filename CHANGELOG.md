--- conflicted
+++ resolved
@@ -1,4 +1,3 @@
-<<<<<<< HEAD
 ## Under development
 
 ### Notes
@@ -12,7 +11,6 @@
 ### Bug fixes
 
 
-=======
 ## Maintenance updates
 
 - Node distance measurements: computation of straight line distance has been
@@ -20,7 +18,6 @@
 
 - 3D confirmation dialog: focusing on single nodes works again. Previously the
   wrong node location was used.
->>>>>>> b854607c
 
 ## 2021.12.21
 
