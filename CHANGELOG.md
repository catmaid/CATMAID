## Under development

### Notes

- This version requires Python 3.8+.

- Postgres 14 is now supported.

- The version requires PostgreSQL 13+ and PostGIS 3.1+. If you need or want to
  upgrade Postgres, update PostGIS first and run ``ALTER EXTENSION postgis
  UPDATE;`` in every existing database in the cluster that should be upgraded.
  For ``docker-compose`` setups this database update is performed automatically if
  `DB_UPDATE=true` is set for the `db` container (watch the Docker output) in
  the configuration file.  CATMAID's documentation Docker has more information.
  If a replication setup is in use, the database configuration changes for
  Postgres 13. CATMAID's replication documentation explains what needs to be
  done. To benefit from Postgres 13's new index deduplication, run REINDEX in
  the CATMAID database. This might take up to an hour, but can reduce the space
  and memory needs of CATMAID's database indexes by 30-50%.

- Should you have ``supervisor`` configured to run ``Celery``, newer Celery
  versions might show a DatabaseError about threads. To fix this, add the
  ``numprocs = 1`` option to you supervisor config for Celery.

- CATMAID's version is now reported slightly differently, in line with PEP440.
  If you are using a release version, nothing will have changed.
  Development versions are now reported as ``{release}.dev{commits}+g{hash}``,
  where previously they were ``{release}-{commits}-g{hash}``.

- CATMAID's dependencies (including extras associated with optional features)
  can now be installed using pip: use ``pip install path/to/CATMAID/django[production,async,optional]``

- virtualenvwrapper is no longer recommended, preferring the standard ``python -m venv``

### Features and enhancements


Neuron similarity widget:

- The 'Create built-in matrix' button in the Configurations tab allows to create
  a new configuration based on the one suggested for the adult fly brain in the
  original NBLAST publication. The UI allows to adjust dot and distance breaks
  as well as an easy way to add an optional scale factor.

Miscellaneous:

- The built-in API docs (/apis endpoint) now supports deep links, which allows
  linking to individual APIs.

- Pasting a list with more than three entries into the quick find text box in
  the upper right corner of the Tracing Tool will now open a Selection Table and
  attempt to load all entries as skeleton IDs.

- When executing a UI command that can be handled in multiple ways (e.g. as a
  coordinate or a list of skeleton IDs), a small dialog is now shown that allows
  users to select which option to use.

### Bug fixes

- Neuron Search: neurons that don't have any annotations are now returned as
  well, when neurons NOT having an annotation are queried.

- Deep links: creating links to layouts with a loaded stack group (e.g. ortho
  views or multi-channel images) won't raise an error anymore.

## Maintenance updates

- Node distance measurements: computation of straight line distance has been
  fixed. (#2193)

- 3D confirmation dialog: focusing on single nodes works again. Previously the
  wrong node location was used.

- API docs: API parameters and descriptions are now visible again in the /apis
  docs endpoint.

- A key event error about the missing function getModifierState is fixed.

- Fix error on link creation with key shortcut help open.

- Landmark widget: the remote annotation preview is fixed.

- Landmark widget: remote transformations can be added again.

- Landmark widget: landmark edit buttons are now easier to read and single
  clicks on a landmark name take the view now to their location.

- WebSockets: fix websocket message sending from Celery tasks

- Image cropping: using rotations for cropped images works now as expected again

- User registration: fix URL matching error

- Project management widget: include all visible users in permission list

<<<<<<< HEAD
=======
- Neuron Search: neurons that don't have any annotations are now returned as
  well, when neurons NOT having an annotation are queried.

- Connectivity widget: fix repeated 'syn count' header label in partner tables
  if 1000+ query skeletons are added to the widget.

>>>>>>> 22487fe0
## 2021.12.21

Contributors: Chris Barnes, Albert Cardona, Andrew Champion, Stephan Gerhard, Sanja Jasek, Tom Kazimiers

### Notes

- The version requires PostgreSQL 12. If you also want to upgrade PostGIS,
  update PostGIS first and run ``ALTER EXTENSION postgis UPDATE;`` in every
  existing database in the cluster that should be upgraded. For docker-compose
  setups this database update is performed automatically if `DB_UPDATE=true` is
  set for the `db` container (watch the Docker output). CATMAID's documentation
  Docker has more information. If a replication setup is in use, the database
  configuration changes for Postgres 12. CATMAID's replication documentation
  explains what needs to be done.

  In Postgres 12, JIT compilation is available to the planner by default. We
  found that being more conservative with the use of it helped a few common
  queries (like the tracing data field of view). We set the required minimum
  cost of JIT use to 1,000,000 in ``postgresql.conf``::

    jit_above_cost = 1000000

- If R extensions are used, make sure to use R 3.6. On Ubuntu this can be made
  available by first installing the official R PPA repository:

  sudo gpg --keyserver hkp://keyserver.ubuntu.com:80 --recv-key E084DAB9
  sudo gpg -a --export E084DAB9 | sudo apt-key add -
  echo "deb https://cloud.r-project.org/bin/linux/ubuntu xenial-cran35/" | sudo tee -a /etc/apt/sources.list

  And second update the package index and update the local R setup:

  sudo apt-get update
  sudo apt-get install r-base r-base-dev mesa-common-dev libglu1-mesa-dev \
                     libssl-dev libssh2-1-dev libcurl4-openssl-dev cmtk

  This also requires updating all installed R packages. In all likelihood this
  requires executing "manage.py catmaid_setup_nblast_environment".

- The default downsample factors for a stack without explicit factors defined,
  changed slightly: if you relied on the automatic creation of downsample
  factors for image stacks, make sure the changed behavior still works for you
  or enforce the previous configuration with an explicit specification of
  downsample factors. Previously as many zoom levels as needed were created to
  map the image size in a quadratic fashion per level onto a 1024x1024px tile.
  Instead of hard-coding the 1024px, the minimum tile size defined in the mirror
  set is used. Without any mirrors, no extra zoom levels will be assumed.

- The recommended python version is now 3.8, although support for 3.6 is maintained.

- A virtualenv update is required.

### Features and enhancements

Notes widget:

- This new and simple widget can be used to take notes either only for the
  current project, shared across all projects or globally visible for all users.
  The last option is only available to admin users for writing. Use the "Open
  Widget" dialog to open it using the "Notes" keyword.

Publication widget:

- This new widget makes management of publication related annotations easier. It
  lists all annotations that annotated with one of the publication annotations
  defined in the Settings Widget in the Publication section. Each of them
  represents a publication for the widget. The export options for each one of
  them can now be configured through the table.

Project management widget:

- This new widget allows superusers and users with can_administer role in a
  project to edit user and group permissions for this project. This interface is
  easier to find and manage then the admin view and allows for more granular
  admin permissions. It is also useful to share own spaces (own copies of
  projects) with other users.

- The widget allows to define for both user and groups the following
  permissions: can browse (read), can annotate (write), can administer, can
  import, can queue, compute taks, can write through API, can fork

- Clicking any checkbox will store the value right away.

- If a user has "can_administer" permissions in a project, they can edit the
  project title and project description (comment) in the second tab.

- If a user has "can_administer" and "delete_project" permissions in a project,
  the project management widget allows to delete the current project. This is
  mainly useful for personal spaces, in which users typically have
  delete_project permissions.

- The "User data permissions" tab allows to configure user level edit
  permissions (who is allowed to edit who's data).

- The "Project token" tab allows project admins to view existing project tokens
  ("invitation codes") available for a project. For each generated token, the
  table allows to copy both the token itself as well as an invitation link using
  this token to the clipboard. If a user opens an invitation link, they will
  automatically apply the token. Anonymous users are asked to log in first.

- As admin user in a project, it is also possible from to manually change
  skeleton IDs from the "ID updates" tab. This is only allowed if the new ID
  isn't used already. Also, if the new ID is a new maximum ID number, all new
  IDs will be automatically be larger than this ID. This functionality is also
  available as the back-end managment command catmaid_change_skeleton_id.

Skeleton ID change management command:

- Just like the Project Management functionality explained in the last
  paragraph, the management command catmaid_change_skeleton_id can be used to
  change skeleton IDs (and optionally neuron IDs) from the command line.

Link widget and deep links:

- This new widget allows users to create persistent deep links into the
  dataset using an alias, allowing for friendlier URLs of the form
  `<catmaid-url>/<project-id>/links/<alias>`. The stored parameters are the same
  as for regular deep links, with most of them being optional.

- Like with fully parameterized URLs, features like layout, widget settings and
  loaded skeletons can be used.

- Links can be marked private, making them only accessible (and listable) by the
  creator of the link.

- An optional message can be stored with the link and is shown to the user when
  the links is opened.

- The context menu for creating different types of links moved from entries
  in the Layouts menu to its own menu that is shown when hovering the mouse
  cursor over the "URL to this view" link. The first menu entry is new and opens
  a link creation dialog, similar to the Link Widget's 'Add link' dialog.

Neuron renaming:

- There is now a new neuron renaming dialog, which allows a search/replace
  renaming workflow for many neurons at the same time. This can be launched
  through the "Rename" button in both the Neuron Search widget and the neuron
  lists of the Neuron Navigator (e.g. neurons with a particular annotation).

- The dialog supports simple find/replace, but also regular expressions
  including capture groups and presents live previews.

Neuron search:

- Neuron search: add option to show meta data columns (cable length, number of
  nodes, creation time and last edition time) for neurons.

- Removal tools for annotations are now opt-in, i.e. not shown by default. To
  enable them during annotation display, click the "Show removal tools"
  checkbox.

- The optional annotation column has now the option to only show annotations
  with a particular meta-annotation. This meta-annotation can be configured in
  the input field in the table column header.

- The CSV export comes now with a header row to make clear the first column is a
  neuron ID.

- The CSV export includes now the skeleton ID as well and will export metadata
  like cable length, if metadata display is enabled in the UI.

- Expanded elements (e.g. annotations) are now sorted correctly within their
  expansion group. This also fixes the out-of-order expansion display.

- Escape underscore and percent sign properly. They were treated as wildcards
  before.

Connectivity Matrix:

- The new buttons "Save JSON" and "Open JSON" can be used to save the row and
  column skeletons, including groups and widget settings.

- The loading speed has been improved significantly.

- With the new "Link type" selector in the Main tab it is now possible to show
  the connectivity matrix for other link types (like desmosomes or gap
  junctions). The selected link type is also respected by the CSV export.

Layouts:

- New layout menu item: "Copy URL to view with layout". This will create a URL
  to the current view like the link button on the right hand side of the second
  toolbar, but with a layout spec included. It will open all widgets in the new
  CATMAID like in the current one. This includes skeletons, their colors and
  widget configurations by default. A second menu entry with the "(no
  skeletons)" suffix allows to create link with only the layout and no
  skeletons. And a third menu entry with the suffix ("no widget settings)"
  allows to copy only the layout plus skeletons, without any widget
  configuration.

- New layout menu item: "Copy current layout spec". This will copy the layout
  specification of the current view to the clipboard. This can be useful when
  constructing URLs to specific views.

- Widgets in layouts can now optionally specify a list of skeletons to load.
  This is done by adding the `skeletons` parameter:

  "skeletons": [16035815, {"id": 16035701, "color": "rgb(0.5,1,0.2)"}]

  The list of skeletons can consist of skeleton IDs and/or optionally objects
  that can also specify a color in terms of common CSS definitions.

- The Selection Table can now receive an options parameter from the layout
  initialization. If it contains a list of skeleton IDs like this, then
  selection table will load this automatically:

  options: {"skeleton-ids": [16035815, 16035701]}

  This has to be added to the URL manually at the moment, by adding it to the
  selection table config part in the layout spec.

Volume manager:

- The table of filters applied to input neurons for volume creation has now a
  new "Actions" column. At the moment this includes a "Remove" link for each
  filter. This makes it easier to try different filters without removing all
  other filters

- Annotations can now also be removed from volumes if "Show removal tools" is
  enabled.

- For new node filters during volume creation, the merge mode can now be
  selected, i.e. whether additional filters will be combined using OR or AND.

- The new "Import from CATMAID" tab allows users with import permission to
  search and import volumes/meshes from other CATMAID projects, both local and
  remote. Volumes can be searched by name and annotation.

- Don't show removal options by default. It happens generally rarely that one
  wants to remove volumes, especially in the skeleton innervation tab. To reduce
  the risk of accidental removals (even though a confirmation dialog is shown),
  removal buttons are now only shown if the "Show removal options" checkbox is
  enabled in the Main tab.

- The connector listing for a volume will now include unlinked nodes.

- The checkbox to show the removal tools is now colored red, to make it easier
  to see how to remove volumes.

Graph widget:

- Add options to configure the edge text outline size and opacity. The options
  area available from the properties dialog.

- Grouping with undirected edges like desmosomes won't lead to multiple edges
  between the same groups anymore.

- Ungrouping groups with members having non-synaptic links (e.g.  desmosomes)
  doesn't lead to an error anymore.

- Remember selected link types in local widget state storage.

- Applying node filters works now correctly and only removes an edge if both
  source and target node are not allowed according to the filter configuration.
  It is now also possible to use additional subgraphs (e.g.  axon/dendrite
  split) with filters applied.

Connectivity widget:

- Larger input and partner sets can now be displayed.

- Make node filter test consistent with filter application in the Graph Widget.
  A connection is now valid according to the selected filters if it uses a
  connector node that is linked to a node allowed by the node filters. The node
  filters are still only applied to the query skeletons.  This makes the
  filtering numbers consistent with the Graph Widget.

3D viewer:

- The new tab "Volumes & Geometry" contains now all settings related to volumes,
  landmarks and point clouds. This makes the "Volume settings" tab a little
  less overloaded.

- The View tab has two new controls to control the sensitivity of both camera
  zoom and position change when using the scroll wheel without an with the Alt
  key, respectively.

- Connector restrictions (View tab) now offer a new option: show only connectors
  with a specific tag. If selected, a dialog will ask for the desired tag and
  will hide all connectors that aren't tagged with it.

- For both in-widget and exported animations a duration time in seconds can now
  be specified. When enabled and an animation is played in the 3D Viewer, the
  duration will just stop rotation and any other ongoing animation after the
  specified time in seconds. If enabled for an animation export, it determines
  the total length of the video, regardless of history or rotation settings.

- The history export in the animation export doesn't use a frame number input
  field anymore and the "Complete history" checkbox has been removed, too.
  Instead, the duration input can be used. If the duration input isn't enabled,
  the complete history is exported.

- Both in-widget and exported animations don't need to have rotation anymore. A
  new checkbox can be used to disabled rotation. Without rotation the camera
  will just keep its position at the moment.

- Zoom behavior of the camera can be animated both for in-widget and export
  animations. When enabled, a speed of nm/sec can be defined for the camera with
  which it will move towards its target. This setting is both available in the
  animation tab and the export dialog.

- A scaled version of the Strahler analysis shading mode has been added. The
  scaling factor can be adjusted in the Shading parameters tab. This is mainly
  useful for visualization.

- The PNG export dialog allows now to select whether the background should be
  transparent.

- The "Focus skeleton(s)" button in the Main tab will now focus the center of
  mass of all skeletons loaded in 3D, if no skeleton is active or the active
  skeleton is not loaded in the 3D Viewer.

- The current view is now part of the saved state/settings. This is used as
  initial view when used in a URL or when saved through the 'Save settings'
  button in the panel opened by the window icon in the widget title bar.

- The "Shading" tab features now an input text field that allows to change the
  location of the hemispheric light source. The checkbox "Lock light to camera"
  next the location input allows to automatically set the light location to the
  camera location, causing the light to come always from the viewing direction.

- The export "Connectors as CSV" 3D Viewer button now also exports the spatial
  coordinates of each connector. The coordinates are represented with three
  additional columns.

Skeleton history widget:

- Skeletons to query can now also be appened through the common skeleton source
  controls.

- Now past skeletons with different skeleton IDs than the query IDs are
  displayed as well as part of the graph.

- Edges show now more information in their labels: the number of nodes added as
  well as the number of nodes deleted from the transition of nodes from skeleton
  A to skeleton B.

- By default skeleton refreshs keep all nodes in-place. To try a different
  version of the current layout, use the "Relayout" button.

Neuron navigator:

- Neuron widget nodes (like the active neuron display) show now also the initial
  creator of the neuron and the initial creation time.

- The textual representation of neurons now follows the global settings.

- The neuron list filter input now remains focused when typing. The neuron
  table should also update quicker initially.

- The pagination in neuron lists is fixed and does work on the
  first attempt now. Previously it took a second click to actually jump to a
  page.

- Sorting annotation lists works again for all columns.

- The annotation filter/search term survives now refreshes of the currently
  displayed data (e.g. by clicking on the name in the navigator path).

- The select-all checkboxes in neuron lists now actually select all neurons
  across all pages. This allows for bulk annotation, deannotation and deletion.

Morphology plot:

- Radial density can now be shown also for desmosomes and gap junctions.

Treenode table:

- The new node type "Adjacent to gap" will show all nodes that are in a Z slice
  marked as broken or adjacent to it. Such nodes are marked with an additional
  "G" in the node type flags.

Docker:

- The new environment variable CM_SERVER_SETTINGS can be used to define any
  settings.py based setting. A valid Python code sting is expected, \n can be
  used for newlines.

- Asynchronous tasks can now also be run inside the Docker container. Celery and
  RabbitMQ are run by default, but can also be run in separate containers (see
  CM_CELERY_BROKER_URL, CM_CELERY_WORKER_CONCURRENCY and CM_RUN_CELERY
  Docker environment variables).

- Maintenance tasks are now automatically executed inside the Docker container
  if Celery is enabled. This happens around midnight UTC by default, but the
  time zone can be adjusted using the CM_CELERY_TIMEZONE environment variable.
  For instance, use "America/New_York' for US east coast time. This way,
  maintenance tasks can be moved to whenever local midnight is.

- CORS header are now enabled by default and allow also authentication. This is
  useful to allow other web services to access a Docker back-end directly. This
  can be disabled by setting "-e CORS_OPEN=false" with e.g. "docker run".

Vagrant:

- We now support a Vagrant configuration for setting up a full replicable development environment with minimal effort.

- This is distinct from the Docker image, which is for creating an ephemeral production environment.

- See the relevant developer documentation page for more details.

Data sources:

- A new tile source has been added: Neuroglancer Precomputed data, with ID 14.
  This image block source works very similar to the N5 tile source. At the
  moment only non-compressed and non-sharded image volumes are supported. In
  order for the voxel space coordinates to match between CATMAID and
  Neuroglancer, if the Neuroglancer dataset defines a voxel offset, the
  respective CATMAID stack needs to have its zoom-level zero voxel offset
  defined in the stack meta data in the admin view, e.g. `{"voxelOffset":
  [-3072, -3072, 0]}`.

- A second new tile source is available: CloudVolume based tiles, generated by
  the back-end. While slow for many users, it is a convenient way of make
  neuroglancer volumes available to CATMAID if they aren't supported by the
  Neuroglancer Precomputed source. It works better for a small set of users and
  smaller block sizes. The new tile source has ID 13.

Administration:

- User profiles can now include a "home view", which is a reference to the
  preferred data view for a particular user. When a user signs-in, this data
  view is displayed. If none is set, the default data view is used.

- External accounts can now be used to sign-in to a CATMAID instance (if
  enabled) using OAuth2. The documentation has details on how to configure this.
  This can allow users with e.g. an existing Orcid ID or GitHub account to
  sign-in to a CATMAID instance. If enabled, there is now a menu displayed when
  hovering the mouse over the "Login" button in the upper right corner.

- Like every other new user, users created this way can be in default user
  groups (`NEW_USER_DEFAULT_GROUPS` setting) and the default tool visibility
  settings apply as well.

- If new users are created, there is now also a user group created with the same
  name as the new user's username. This group can be used to manage edit permissions
  the user's data. If groups shouldn't be created automatically, set the
  `NEW_USER_CREATE_USER_GROUP` to `False` in the settings.

- Project importer: YAML data can now also be pasted into a text box for
  project import, just like JSON data.

- The basic scripts/tiles/tile Bash 2D tiling script now by default creates as
  many zoom levels until the whole image fits on one tile (rather than two like
  before). It also accepts now an additional optional argument with which the
  number of zoom levels to generate can be specified. Moreover it also provides
  an option to specify an output directory and knows the common default value
  for the overview size (192px).

- System check widget: more information regarding a potential transaction ID
  wraparound has been added to the database section.

- User account creation now supports confirmation emails and welcome emails. The
  User Accounts section of the manual has more details on this.

- Superusers will now see an extra menu item in their user menu (upper right
  corner user name): Instance configuration. It opens a dialog which currently
  presents two options: whether to show local and external login controls.

Tracing data export:

- The management command catmaid_export_data supports now the specification of
  export options for tags, annotations and connectors per publication. To tell
  the exporter which annotations/publications are allowed to carry these
  settings, the "--settings-meta-annotation <annotation>" can be provided to the
  exporter. For instance, assuming the provided <annotation> is "Published",
  then all annotations that are annotated with "Published" are checked for
  additional annotations that specify explicitly whether to export tags,
  annotations and connectivity. The following annotations are respected:
  "export: no-connectors", "export: no-tags", "export: annotations",
  "export: no-annotations", "export: no-connectors",
  "export: intra-connectors-only", "export: intra-connectors-and-placeholders",
  and "export: intra-connectors-and-original-placeholders".

- The --conector-placeholders and the --original-placeholder-context options
  have been removed. Instead the --connector option can now have four different
  options: false, intra_connectors_only, intra_connectors_and_placeholders,
  intra_connectors_and_original_placeholders. This provides the default
  configuration if no publication specific options are provided.

- With the help of the new --allowed-tags-only parameter it is possible to limit
  the kinds of tags that are exported. Without this parameter, all tags are
  exported. If --allowed-tags-only is provided without arguments, a standard set
  of known tags is included (uncertain end, posterior end, ends, anterior end,
  not a branch, really ends, uncertain continuation, soma, microtubules end, out
  to nerve). Alternatively, such a list can be provided as argument to this
  parameter.

- In case all (minus exclusions) skeletons should be exported, now also all
  annotations are exported if requested by the user. This wasn't the case so far
  and in this mode no annotations were exported before.

Tracing data import:

- The catmaid_import_data management command will now truly update only project
  wide data if --update-project-materializations is provided (as opposed to
  selective updates for the imported data). Before, the summary information was
  still computed instance wide.

- The new option --update-instance-materializations can now be used to update
  the summary table information instance wide.

Import/export widget:

- A new 'Import log' tab will show users with import permission a list of their
  imports. Double clicking entries moves the few to a representative location.

- So far, if no name was provided in the UI, the imported neuron would just have
  no name. Now the user is asked whether the import should be canceled or if the
  file name should be used as default name, if no name was provided by the user.

- If multiple SWC files are imported and a name is provided, an incrementing
  numeric suffic will be added to each name.

- After one or more SWC files have been imported, there is now a list of links
  displayed at the bottom of the widget. Each link is a successful import and,
  when clicked, selects and moves to the respective skeleton.

- The NetowrkX JSON graph export is now in networkx 2.x format, rather than in
  v1.x format like before. The main difference is that start and target nodes of
  an edge are now defined explicitly by ID rather than an index.

Project statistics widget:

- Subsections will now show more clearly when they are still fetching data.

- A new data overview section has been added to the bottom of the content. It
  shows currently the total cable length of skeletons in the project along with
  the total number of treenodes and connectors.

Selection table:

- A minim review percentage can now be used as a filter using the new numeric
  input in the name column header table cell.

- Duplicate skeleton IDs are now ignored in a CSV file import.

TrakEM2 import managmenet command:

- The new catmaid_import_from_trakem2 management command can be used to import
  data from a TrakEM2 XML file in a similar fashion as the
  scripts/export/export_from_trakem2.py script. It can however import in
  addition TrakEM2 AreaList objects and connectivity.

- It generates meshes and skeletons by first generating a marching cubes based
  mesh from the AreaList (using TrakEM2 functionality), then using Blender to
  remesh that mesh to get a watertight manifold. This mesh is then first
  imported as a triangle volume into CATMAID and then it is skeletonized. The
  skeletonization can be done in different ways, by using skeletor or stl2swc.
  The latter seems to generate better skeletons at the moment, but might require
  a bit more setup time.

TrakEM2 based node transformation management command:

- The new catmaid_update_tracing_data_using_trakem2_xml management command can
  be used to transform all spatial data in a project based on the
  transformations defined in a TrakEM2 XML file. This includes

- This command uses Java and Fiji directly using pyjnius, which needs to be set
  up separately. The management command will expect the PYJNIUS_JAR environment
  variable to point to it (or provided using the --pyjnius parameter).

Data views:

- Add the options sample_image, sample_mirror and sanmple_slice to the front-end
  based "Simple project list" data view. These options behave like in the other
  data views.

- If more than one data view is available, users can now select a home view by
  clicking the home icon in the 'Home' menu in the upper left corner. Upon next
  reload of the page, this makes the respective data view the default one the
  users sees.

- The icon to create a link to a data view changed to a more common chain icon.

- A click on the Home button in the upper left corner will now bring the user to
  their home view (if defined), otherwise the global default data view.

- The data view menu (Home button) will now highlight the currently active data
  view.

- A new front-end based data view type is available: resources and spaces. It
  organizes projects in resources (read-only) and spaces (write) and indicates
  this with different colors.

- The front-end data views now support the option "with_controls" (false by
  default). If enabled favorite projects are indicated with a little star, which
  also allows to toggle the favorite state by clicking on it. Only for admins
  visible, right next to it, there is a pencil button to open a dialog to edit
  the project title and description. If a project token was used to make a
  project visible, the controls will also show an option to revoke a previously
  used token. This will undo all permissions added by the token.

Cropping tool:

- A new radio button in front of both the top and the bottom Z index sliders
  allows users now to choose whether the link the displayed Z slice to either
  the top or the bottom of the copping box. This makes it easier to visually
  confirm top and bottom of the bounding box.

- The ARTIST TIFF tag is now used to store meta information about the cropping
  task: the min and max coordinates of the bounding box as well as the
  resolution. ImageJ/Fiji read this particular tag.

Landmark widget:

- Landmarks can now be exported from the widget as CSVs

- Skeletons in the list of displayed transformations are now shown using their
  Neuron Name Service based name, rather than only a skeleton ID. This works for
  local and remote skeletons.

Tracing layer:

- Shift + Delete will now attempt to delete a node even if it is not in view.
  This is mainly useful for deleting nodes in previously visible broken
  sections.

- It's now possible to add the personal tag set to newly created nodes. Both the
  personal tag set and the new option can be configured in the Tracing section
  of the Settings Widget.

- Fallback to WebGL 1, if WebGL 2 is not available or can't be initialized
  properly. In these cases image block rendering (e.g. N5) will be unavailable.
  (Applies to image layer as well)

Tracing tool:

- Node distance measurements (icon in tracing tool bar) are now allowed also
  between nodes of different skeletons. In this case only the straight line
  distance will be displayed. Both the straight line distance and the path
  distance will be displayed for nodes of the same skeleton.

- Centering on the active node reads now the active node only once all present
  tasks (like node creation) are done, which makes centering on newly created
  nodes using 'A' center reliably on the new node rather than the parent.

- The position and ID input box on the right side of the second tool bar accepts
  now also location triplets that are delimited by space or tabs.

Miscellaneous:

- The dialog to add new annotations (F3 key) accepts now multiple annotations as
  input, separated by commas. To include a literal coma, use baslash to escape
  it: \,

- Regular view links (URL to this view): virtual nodes can now be referenced.
  Only the parent and child ID are looked at when selecting a virtual node,
  which means URLs keep working if parent or child location of a virtual node
  change.

- The initial loading of client settings is now faster, because it performs
  fewer requests.

- Each stack viewer will now show the project name by default along with the
  stack and mirror name in its title bar. This can be adjusted in the "Stack
  view" settings of the Settings Manager.

- Layer settings like opacity, blending more or filters can now be stored as
  part of the regular settings and can be defined for the regular scopes like in
  the Settings Widget (e.g. session or project). These settings are stored per
  layer type and source reference (e.g. stack ID). In order to save, restore and
  clear those settings, there are now three new buttons at the bottom of each
  layer that supports settings storage.

- The minimum zoom level can now be configured in the Settings Widget using the
  "Min zoom level" control of the "Stack view" section.

- Stack viewers can now have an optional layer offset configured. Accessible
  through the Layer Controls, it allows users to configure one or more Z steps
  from a stack space Z coordinate z1 to z2, that will cause an offset of the
  current location in XY if the move from z1 to z2 is performed by the user
  (e.g. by pressing comma or period). This can optionally be constrained by a
  location and a radius. Generally, this helps working with registration
  problems e.g. at TEM gaps.

- Client-side widget settings aren't stored by default anymore, if the widget is
  closed. The former default caused a lot of confusion, especially with the 3D
  Viewer. If widget settings should be stored, they have to be stored explicitly
  using the "Store settings" button in the widget settings panel, available by
  clicking the window icon right next to the widget title.

- Client-side widget state can now optionally store UI interaction information
  like the camera location / details in the 3D Viewer. In the widget settings
  panel (window icon in widget title bar), this can be done through the "Save
  settings & UI state" if a widget supports this. Deep links will include the UI
  state by default.

- Auto-completion should now be faster by displaying only 15 filtering results
  by default. Clicking on the "..." entry will expand the auto-completion list
  to its full length.

- Volume widget: box volumes can now be created also based on the active
  skeleton's bounding box.

- Connector table: a search filter is now available for the table that allows
  filtering across all columns.

- Global Search (looking glass icon): Neuron names are now properly displayed
  using the general naming service. This makes the naming respect global naming
  patterns.

- Connector selection: a search filter is now available for the table that allows
  filtering across all columns.

- Settings widget: adding a remote CATMAID instance without supplying an API key
  will now make CATMAID try and get the API key of the remote anonymous user.
  This makes it easy to add publicly accessible CATMAID instances, because it is
  now enough to provide the URL of the remote CATMAID instance. Additionally,
  hash characters (#) at the end of passed in URLs are now removed
  automatically.

- The user registration form fits now the overall layout better and include first
  and last name as well as the email address. Also, a link to the user
  registration form is now displayed right next to the login link in the top
  right corner, if user registration is enabled. It also allows to optionally
  require users to accept a certain set of terms and conditions, which can be
  configured through the settings variables USER_REGISTRATION_CONFIRM_TERMS and
  USER_REGISTRATION_CONFIRM_TERMS_TEXT (disabled by default).

- The overview image in the lower right corner of the stack viewer is now
  displayed by default. This behavior can be adjusted for users, projects and
  the whole instance in the Settings Widget.

- Open window: a new button "Open with active skeleton" makes it quicker to open
  a new widget with the active skeleton loaded.

- Log/history tables: the relevant data is now fetched in parallel and doesn't
  block the rest of CATMAID anymore.

- Layer settings: the color transform filter matrix input elements use now
  background colors to better indicate the meaning of rows and columns.

- Key shortcut widget: the content is now refreshed when the selected tool
  changes.

- If Caps-Lock is enabled, users now see a warning by default if they press down
  any key. This can be disabled in the Settings Widget.

- Client settings that are stored in the browser's local storage are now
  properly namespaced so that they work with multiple instances on the same
  server.

- The new settings.py setting `PROJECT_TOKEN_USER_VISIBILITY` allows to
  constrain the users that are visible to non-superuser users. If enabled, only
  users that share knowledge about the same project tokens can be seen.

- Export management command: the new option --public-deep-links allows to export
  public deep links of the selected projects.

### Bug fixes

- Cropping tool: if a single pixel past the start of a new image tile
  represented part of the outer boundary of a cropping area, this part was
  rendered only as black pixels. This is fixed now.

- Cropping tool: fix error on tool destruction when clicking on Home link

- Graph widget: fraction edge labels work again. They produced an error before.

- Graph widget: edge color updates of non-synaptic links works now properly.

- Graph widget: fix node width/height setting.

- 3D viewer: PNG exports can now be transparent again.

- 3D viewer: the default settings for orthographic mode and control lock are no
  correct (i.e. in accordance with what has been saved as default).

- 3D viewer: the scale bar is now properly initialized if orthographic mode is
  stored as default view.

- 3D viewer: fix camera movement using the mouse wheel.

- 3D viewer: the volume list is now also updated if a volume is deleted.

- 3D viewer: the landmark group list is now updated when landmark groups are
  added or deleted.

- 3D viewer: the volume visibility controls are now correctly enabled if a
  volume is made visible from another widget.

- 3D viewer: prevent accidental double loading of volumes, if the first attempt
  didn't finish before the second.

- 3D viewer: fix saving a loaded volume twice in a saved state or URL.

- 3D viewer: mesh transparency is now handled in a more robust fashion.

- 3D viewer: landmark group event handlers are now correctly unregistered,
  fixing an error in the Landmark Widget showing if a 3D Viewer was closed.

- 3D viewer: history animations can be created again.

- Volume lists (drop down menus) are now automatically refreshed if a volume is
  added, updated or removed.

- Volume manager: the "Invert" checkbox for new filter rules for input skeletons
  during volume creation is now position properly.

- Volume manager: the colors used for showing result volumes from an innervation
  query in a new 3D Viewer are now computed correctly so that they match the
  listing colors.

- Node filters: default values for extra options like merge operation,
  skeleton/name filters or invert, are now correct on repeated filter creation
  if these options were changed for the first filter.

- CSVs imported into the skeleton selection widget may contain nonexistent
  skeleton IDs, as intended.
- Skeleton bulk updates like splits or joins should now be faster on setups with
  spatial change events disabled (default).

- Connectivity widget: the rendering of large sets of input skeletons is now
  much faster.

- Connectivity widget: showing a list of displayed links ("List links" button)
  is working again.

- Connector list: shows now neuron names rather than skeleton IDs and can
  optionally include them in exported CSVs as well.

- Neuron search: row highlighting for the active skeleton works now again for
  the whole row and registers deselection properly.

- Neuron search: the active skeleton is now highlighted as soon as it part of
  the result shown in the table. Before, the row of the active skeleton wouldn't
  be highlighted after a search and only upon new selection of a skeleton.

- Tracing data importer: The catmaid_import_data management command was not
  update edge data for project-wide materialization updates if there were no
  connectors imported. This if fixed now.

- Tracing tool: a tracing data mirror server can now also be used with
  authentication.

- Tracing tool: the "More tools" menu is now properly closed when a remote data
  source is selected.

- Tracing tool: the mouse cursor icon is now initialized correctly.

- Remote tracing layers: mouse bindings are now correctly updated when a remote
  layer is added. Before this could sometimes lead to mouse clicks not been
  caught in the remote tracing layer.

- Skeleton import API: new annotations are now added to existing annotations by
  default, rather than overriding them. This can be changed by setting the
  replace_annotations parameter to true.

- Stack viewer: fix inconsistent state when removing copies of stack layers.

- Docker: when the container is stopped, all processes are now gracefully
  stopped as well. I.e. the database will be notified about an imminent
  shutdown, etc.

- Layouts: subscriptions, skeletons and options are now now properly loaded from
  tab nodes in layout specs.

- Tracing data export: management command: connector tags are now exported
  properly. Before in some cases inconsistent data was exported where either
  connectors or tags where wrongly referenced even though they were not included
  in the export.

- Split/merge dialog: both annotation lists (one for each partner) maintain now
  a height of 50% in the dialog and don't cause enlarging the dialog with long
  lists.

- Neuron navigator: require less neuron name updates when updating the active
  skeleton display.

- Node filters: the "Pruned arbor" filter works again.

- Neuron search: row highlighting for the active skeleton works now again for
  the whole row and registers deselection properly.

- Connector list: can now display connectors without links.

- Measurements table: "N presynaptic sites" column includes now by default also
  presynaptic connectors that don't have any postsynaptic link. To restore the
  previous behavior, the "Include half links/synapses" checkbox can be
  unchecked.

- Navigator tool and sub-tools like Tracing tool: the Z slider is now properly
  hidden if the image data set has only one section.

## 2020.02.15

Contributors: Chris Barnes, Andrew Champion, Stephan Gerhard, Pat Gunn, Tom Kazimiers

### Notes

- Python 3.5 is not supported anymore. Use Python 3.6, 3.7 or 3.8.

- Postgres 11 and PostGIS 2.5 is required, Postgres 12 and PostGIS 3 is
  recommended. If Postgres needs to be updated, update directly to Postgres 12.
  If both needs to be updated, update PostGIS first and run ``ALTER EXTENSION
  postgis UPDATE;`` in every database. For docker-compose setups this database
  update is performed automatically. If a replication setup is in use, the
  database configuration changes for Postgres 12. CATMAID's replication
  documentation explains what needs to be done.

- A virtualenv update is required. Before you start it, please remove some
  packages that are not needed anymore first:

  pip uninstall asgi-ipc asgi-rabbitmq

- If ASGI was set up before, make sure to install channels_rabbitmq or
  channels_redis (depending on what yous use). The older asgi_rabbitmq and
  asgi_redis packages aren't supported anymore. This also requires an update of
  the CHANNELS_LAYERS in settings.py. The channels_rabbitmq documentation for an
  example: https://github.com/CJWorkbench/channels_rabbitmq/. This variable
  isn't defined by default anymore. Therefore you likely have to replace any
  `CHANNELS_LAYERS[…] = …` with something like `CHANNELS_LAYERS = { … }`. The
  new format is (use custom credentials on any production system!):

  ```
  CHANNEL_LAYERS = {
    "default": {
        "BACKEND": "channels_rabbitmq.core.RabbitmqChannelLayer",
        "CONFIG": {
            "host": "amqp://guest:guest@127.0.0.1/asgi",
        },
    },
  }
  ```

  Also, if supervisord is in use to manage CATMAID process groups, the main
  Daphne process needs an adjustment: instead of calling `daphne` with the
  `mysite.asgi:channel_layer` parameter, use `mysite.asgi:application`. A
  complete supervisord entry would then look something like this:

  ```
  [program:catmaid-daphne]
  directory = /home/catmaid/catmaid/django/projects/
  command = /home/catmaid/catmaid/django/env/bin/daphne --unix-socket=/var/run/daphne/catmaid.sock --access-log - --proxy-headers mysite.asgi:application
  user = www-data
  stdout_logfile = /var/log/daphne/catmaid-server.log
  redirect_stderr = true
  ```

  As last step, the supervisor entry for the `daphne worker` process has to be
  removed. New types of workers can be added, but are not needed in most cases.
  The channels documentation has more information on this.

  Note, it seems to be also required to upgrade RabbitMQ to the latest version.
  Using v3.8 worked, while 3.5 didn't.

- GDAL v2 or newer is now needed. If your Ubuntu version doesn't support this
  yet, there is an official PPA:

  sudo add-apt-repository ppa:ubuntugis/ppa
  sudo apt-get update

- The next version of CATMAID will require Postgres 12 and PostGIS 3.

- The management command catmaid_populate_summary_tables is now known as
  catmaid_refresh_node_statistics.

- When enabling and disabling both history tracking and spatial update events on
  startup, advisory locks are now used. This should make the startup of parallel
  CATMAID workers more robust.

- The application of migrations 88-91 and 98-99 might take a while to complete,
  because they rewrite potentially big database table (treenode_edge, treenode,
  class_instance, and more). Therefore, make also sure that there is enough
  space available at the database storage location (25% of database data
  directory should be plenty). If no replication is used, setting the following
  Postgres options can speed up the process: `wal_level = minimal`,
  `archive_mode = off` and `max_wal_senders = 0`.

  Due to this database update data consistency and correctness was improved,
  because additional foreign key relationships have been added that were missing
  before.

- Both `configuration.py.example` and `create_configuration.py` support now the
  option `catmaid_default_enabled_tools`, which defines the list of front-end
  tools that are enabled by default for new users. The following options are
  supported: cropping, tagging, textlabel, tracing, ontology and roi. By default
  the tracing tool is now enabled for new users, because it seems in many setups
  users want to have this enabled by default.

- Back-end errors result now in actual HTTP error status codes. Third-party
  clients need possibly some adjustments to handle API errors. In case of an
  error, status 400 is returned if an input data or parameter problem, 401 for
  permission problems and 500 otherwise.

- On startup, CATMAID will now test if the output directory is accessible as
  well as if its expected folder layout is present. If expected subfolders are
  missing, they will now be created.

- Python code is now linted by flake8. The config is fairly relaxed
  (see .travis.flake8), but contributions which do not conform with the selected
  rules will fail CI checks.

- If R based tools like NBLAST or NRRD export are used, the R environment has to
  be updated, too. This can be done by calling the following management command:

  manage.py catmaid_setup_nblast_environment

### Features and enhancements

Permissions:

- If data is imported by a user, e.g. from a remote CATMAID instance, this user
  has all permissions over the imported data. If data was imported or created by
  someone else, the regular rules apply: permissions are granted if the user is
  creator, superuser or has permission over the data's creator. If user A has
  permissions over user B's data, user A will also have permission to edit user
  B's imported skeletons. This is done in order to be able to maintain the
  original creator and editor data of the imported data, should it be available.

Node filters:

- Binary split: a new toggle labeled "inclusive" allows to decide whether to
  include the split not in an upstream sub-arbor (default: true).

CLI importer:

- Performance improvement: only the skeleton summary entries of the imported
  skeletons are now created.

- Only update treenode edges and skeleton summary if treenodes were actually
  imported (rather than e.g. only volumes).

- Add --auto-name-unknown-users option, to automatically generate names for
  users that are not available from an import, but referenced in it (by ID).

CLI exporter:

- The new --annotation-annotation option allows to specify a meta-annotation
  that all exported annotations need to share transitively. If for instance all
  all top-level annotations that should be exported are annotated with
  "exportable" and "--annotation-annotation exportable" is used, only
  annotations from those annotation hierarchies marked as "exportable" will be
  exported. Without this option, all annotations are exported.

- If users should be exported, also export users of volumes.

Project statistics:

- Requests to the back-end our now performed in parallel, resulting in faster
  loading times.

- It is now possible to configure how many largest neurons should be displayed
  as well as an optional name pattern.

- The user/time action table will now also list imported nodes and imported
  cable length. These values are subtracted from the corresponding regular
  counters. If "Include imports" is unchecked, the same information that was
  displayed before this commit is shown, i.e. the regular node count and cable
  length field include the imported data.

Tracing tool:

- The tool bar button to refresh caches has been replaced with a button to open
  a context menu titled "More tools". The context menu has an entry to refresh
  cashes and a list of tracing data in other projects.

- Tracing data from other CATMAID instances (or other local projects) can now be
  added to the active stack viewer by selecting the respective remote project
  from the "More tools" menu item "Remote data". Without any remote server added
  through the Settings Widget, the current CATMAID instance will be available
  from this menu as "This server".

- To open a remote CATMAID instance at the same location as the current view,
  find the remote project in the "Remote data" section of the "More tools" menu,
  and click on "Open remote view".

- The marker type used fore remote tracing data can be configured through the
  Settings Widget in the Tracing Overlay section, option "Remote node marker". A
  ring is used by default.

- Merges will now by default respect the special annotation "stable". If a
  neuron is marked as such it will always win a merge and if both merge partners
  are marked "stable", the merge is canceled. This can be disabled by setting
  the project or instance setting "Stable join annotation" in the Tracing
  section of the Settings Widget to an empty string. The merge dialog will show
  a warning if stable merge annotations have any bearing on the merge direction.

- Fast merge mode can now optionally be applied only to neurons/fragments with
  a particular name pattern (regular expression). This can be configured in the
  Fast Merge section of the Tracing section in the Settings Widget.

- Alt + G will now select the closest node in the active skeleton. If no
  skeleton is selected, the globally closest node is select. Regular G works as
  before in the current section.

- Skeleton splitting: if a skeleton sampler was in use, a split could so far
  only be successfully executed if the split node is within a sampler domain.
  This is fixed now and sampled skeletons can now be split upstream or
  downstream of a domain as well. If split upstream, the domain will be deleted,
  because it is part of the split-off fragment.

- The default interaction mode (skeleton tracing, synapse dropping, select,
  move, import) can now be configured in the Tracing section of the Settings
  Widget. This interaction mode will be enabled when opening the Tracing tool.

Tracing overlay:

- The remote mirror CATMAID instance configuration is now taken from the central
  configuration, which can be edited in the "Other CATMAID instances" section in
  the Settings Widget. The "Read-only mirror index" settings is kept but refers
  to list elements in the central configuration list.

- Joining two skeletons without confirmation ("fast mode"), will now attach an
  annotation to the resulting skeleton that references the merged in skeleton by
  name. The name of this annotation as well as the suggested reference visible
  in the confirmation dialog have the form "Merged: <neuron-name>".

- It is now possible order loaded tracing data by skeleton size, both in
  ascending and descending order. This is useful with other node count limiting
  filters. The layer settings accessible through the blue/white box in the lower
  left corner of a stack viewer provides the "Data ordering" select box to
  change this setting. By default no ordering is applied.

- When merging a fragment that contains a sampler, it can now be merged if the
  respective skeleton doesn't need to be rerooted.

- Visibility groups can now use a generic node creator test that references
  the current user (logged in our anonymous). It is called "(self)" in the list
  of creators for all three visibility groups. This is useful to define
  visibility groups on the project or instance level that include a hiding
  pattern while guaranteeing that users see their own nodes.

- Shift + Click on a remote node from a local node (or vice versa) will now
  bring up an import preview dialog which is used as a merge preview at the same
  time. Confirming the change will import the remote skeleton and merge it at
  the selected location, works with virtual nodes.

Navigator:

- Two new buttons and a text input field on the right side of the toolbar allow
  easier handling of locations: the first icon (the map marker) is a button to
  copy the current location of the center of the view in project (physical)
  coordinates. If clicked while the Alt key is pressed, stack (pixel)
  coordinates will be copied. Both modes will copy the coordinates in the form
  "X, Y, Z" to the clipboard.

- The text input box allows to enter coordinates and other information. Pressing
  enter or clicking the angle brackets on its right side will make CATMAID try
  to interpret the text and act accordingly. The following interpretations are
  attempted: 1. `Project coordinates` of the form "X, Y, Z" and "X, Y".
  Parentheses and brackets are removed, 2. `Skeleton ID`, 3. `Location ID`
  (treenode, connector, etc.), 4. `Neuron ID`, 5. `Bookmark letter` from the
  bookmark system accessible through `;` and 6. Project coordinates from
  `CATMAID URL`. These are tested in order and whatever matches first, wins.

- Additionally, particular interpretations can be enforced by using any of the
  following prefixes "stack:", "px:", "neuron:", "skeleton:", "node:",
  "connector:", "url:" and "bookmark:". It is possible to use only the beginning
  of a prefix, i.e. "stack: 1,2,3" is the same as "st 1,2,3". This will only try
  the referenced parser. It also makes stack-coordinate parsing available, which
  is otherwise not checked for.

- Annotation lists show now also annotation IDs.

Administration:

- The catmaid_update_cache_tables management command accepts now a `--jobs=n`
  parameter, which allows it to run in parallel when set to values `n` larger one.
  By default a single process is used. This can speed up cache generation
  significantly. With the help of the option `--chunk-size=n` it is possible to
  define how many cells should be processed per CPU task. For large dataset it
  might be useful to raise the default of 10.

- The catmaid_update_cache_tables management command accepts now a
  `--depth-step=n` parameter, which makes the update process reevaluate the
  number of grid cells to look at `n` times during a single run. For instance,
  if set to 2, the upper bound of cells to look at is reevaluated when the
  process is through with half the depth dimension. In larger datasets, this can
  speed up cache generation significantly.

- The catmaid_update_cache_tables management command accepts now an optional
  ``--order`` parameter, which can be set to either "cable-asc" or "cable-desc".
  By default no order is applied.

- The group list will now also show a sortable column containing the number of
  group members. It also provides a more useful filtering option on the right.
  Clicking "Only non-user groups" will now only show groups with a name that
  isn't a username. Additionally, it is possible to filter by a minimum and
  maximum number of group members.

- Settings: add CLIENT_SETTINGS and FORCE_CLIENT_SETTINGS options so that
  an initial instance-wide client configuration can be specified.

- Setup: the create_configuration.py script will now create backups of existing
  settings.py and django.wsgi files.

Volumes:

- Volumes have now their surface area and volume associated with them as well as
  whether they are watertight. This information is visible in the Volume Manager
  widget and can be recomputed on demand if needed, using the respective button
  in the action column.

- The base unit used for the ara and volume columns can be adjusted using the
  "Reference unit" select box in the widget controls.

Neuron Search:

- Name queries can now be marked as exact, which prevents matching against parts
  of other names. This is ignored for regular expressions.

- Name queries can now be marked as case sensitive using the respective checkbox
  next to the name field. By default name queries are case insensitive.

- The search can now be further constrained to only skeletons that include at
  least partially imported fragments or to skeletons that are fully imported.

Graph widget:

- Node filters are now supported. Like in many widgets, they available through
  the funnel icon in the title bar. Only nodes that are allowed by the selected
  filters, can contribute connections and the graph. At the moment, this comes
  with a few caveats: if filters are in use, no subgraphs (e.g. axon/dendrite,
  synapse clusters) can be used. Grouping isn't available either and in
  addition, skeletons are removed from the widget if they don't comply with the
  filters. All this is likely going to chagne in future versions.

- The "Nodes" tab has now three new buttons to hide, show and remove unconnected
  nodes. Show will nodes visible that have been hidden before. Removing nodes
  will remove the skeletons/nodes completely from the widget.

- The node size specified in an imported .graphml file is now respected. This is
  useful if graph fine tuning (layout and node size) is done in other tools,
  like Gephi.

Review widget:

- The new tab "Synapse completeness" can list synaptic connector nodes don't
  have a presynaptic node associated with them as well the ones without a
  postsynaptic node.

- The Skeleton analytics tab now also lists low confidence nodes/edges with a
  confidence lower than 4. The label of each entry shows the respective
  confidence value.

Import/Export widget:

- It is now possible to import neurons from other CATMAID instances. The "Import
  from CATMAID" tab provides tools to search remote skeletons by name or
  annotation. Imported neurons can automatically be annotated with a set of
  annotations. If no annotation are provided, CATMAID will add the annotation
  "Import" to imported skeletons.

- A custom set of default annotations that will be added to imported skeletons
  can be defined through the "Default skeleton import annotations" option in the
  Settings Widget. At the moment, this is set to "Import" as well as "{source}
  upload {group}". The second annotation uses two optional placeholders, which
  are replaced by the skeleton import source reference and the user's primary
  group, respectively. Should no primary group be set, the username name is
  used.

- The original ID and source URL of all imported skeletons is tracked. This
  allows the widget to display local skeleton IDs, if the remote ID has already
  been imported from the current source URL.

- If the active skeleton is a remote skeleton (in a remote data tracing layer),
  it can now be imported by clicking the "Import active skeleton" button in the
  "Import from CATMAID" tab of the widget. Like the other import, this iwll
  first ask for confirmation with a 3D dialog.

- The NRRD export can now use the JRC2018U (unisex) target template brain space
  as target.

- The NRRD export can now export more than one skeleton at a time. All skeleton
  sources are now displayed.

- The NRRD export will now by default create a Zip file if multiple skeletons
  are exported both in a synchronous and asynchronous export.

- SWC imports can now have a user defined initial name.

Neuron navigator:

- The new button "Imported nodes" will list all imported treenodes for the
  displayed skeleton.

- The detail view of an annotation will now list the time a neuron was annotated
  next to the listed neuron name. The last time this link was edited is shown as
  well. Both columns can be used for sorting as well.

3D viewer:

- The new shading mode named "Imported fragments" will make only imported edges
  visible. The new coloring mode "Imported (green)" will highlight all imported
  fragments in green.

- Stored views (View tab > Save view) are now shared between all CATMAID
  instances, not only between all 3D Viewers like it is done now. This means
  they are also persisted on the back-end and can be retrieved at a later point.

- 3D viewer: the line width has now an upper limit of 25px to prevent crashes of
  the 3D viewer with larger values and many skeletons.

- Desmosome links can now be displayed. The color assigned in the Settings
  Widget section for desmosomes in the Tracing Overlay is used here as well.

Neuroglancer widget:

- CATMAID now includes a copy of Neuroglancer that can be accessed at
  <catmaid_base_url>/neuroglancer

- The Neurglancer widget allows to open an instance of Neuroglancer in a new
  window and its navigation (center location, zoom level) is synchronized with
  the navigation happening in CATMAID. An URL to a Neuroglancer instance containing
  the same dataset as shown in the CATMAID stack viewer needs to be provided.

- The widget's info page has a step-by-step guide on how to use it for the
  FAFB dataset

Treenode table:

- The UI elements to select active filter options like node type, confidence or
  confidence operator now havea a colored background if an active filter is
  selected. This is useful to draw more attention to the fact that leaf nodes
  are selected by default.

- Remote skeletons are now supported. They can be mixed with local skeletons.

- A new column "i" represents whether or not a particular treenode was imported.
  This information is loaded separately, parallel to the regular information.
  Which, is why initially "…" is shown. If a node wasn't imported, the field is
  empty. If it was imported, "Y" is shown.

Morphology plot:

- Two new center computation modes have been added: Tagged node closest to root,
  Tagged node most distant from root. Both use the tag input field to the right
  of the center mode selector. Either pressing enter or Redraw after a tag
  change will recompute the plot. If no node is found with the respective tag,
  the root is used and a warning is displayed.

- It is now possible to select the interpolation mode of the plot. So far the
  plotted data was always interpolated with a basis spline. This isn't
  necessarily what is required for a particular plot, e.g. if the sample values
  have to be intersected. To allow this, a drop-down menu with the following
  interpolation options has been added: basis spline, linear, cardinal spline,
  monotone, step before and step after.

Spaces:

- Users with the new "can_fork" permission have a new user menu entry in the
  upper right corner: "Create own space". This allows to create a personal copy
  of a project, without any tracing data. By default, all meshes/volumes are
  copied to the new space, which can be disabled in the creation dialog.

Miscellaneous:

- The active project title is now shown in the window title.

- There is a new menu item named "User info" in the menu displayed when hovering
  the mouse cursor over the user's name in the upper right corner. When clicked,
  it will show the basic information on a user: name, username, user id, primary
  group and color.

- Projects can now be kept open if all last stack-viewers are closed. To not
  automatically close the open project with the last stack-viewer, uncheck the
  "Project closes with last stack viewer" option in the Settings Widget.

- Neuron similarity widget: besides a regular arithmetic mean, the geometric
  mean is now an additional option for how to combine (normalized) forward and
  reverse scores.

- Neuron similarity detail widget: make CSV export of object IDs and names
  configurable.

- Retrieving review information is now faster for bigger skeletons.

- Name search: the speed of search queries is now improved.

- Selection table: the summary info button now shows also the number of imported
  nodes within the selected skeletons.

- Neuron search: search fields will now expand if their content is bigger than
  the default size. Also copied fields don't contain the content of the source
  field anymore.

- A CATMAID deep-link URL can now include the layout that should be displayed
  using the `layout` parameter. It takes a layout specification as it is used in
  the Settings Widget and the Layout menu.

- The speed of bulk operations on skeletons has changed (e.g. splitting, joins,
  reroot).

- Settings widget: it is now possible to clear both front-end and back-end
  settings through the "Clear settings" button. It will ask for confirmation and
  whether both front-end and back-end settings should be cleared.

- The top toolbar of the web UI won't add line breaks anymore if only little
  horizontal space is available. The part of the toolbar that contains the
  widget buttons for the selected tool will shrink instead. Only elements that
  fit the available width are displayed there now. Invisible items are not a
  problem, because all widgets can be reached through the "Open Widget" dialog
  or Ctrl + Space.

- Potential WebGL performance problems are now detected when stacks and stack
  groups are loaded. If problems are expected by the browser, a warning is
  shown.

- Spatial update worker: cache cells are not queued for updates anymore if the
  source project of a spatial event doesn't have any caches.

- Data views: add option "show_empty_projects" to simple project list data view.
  It is false by default and can be turned on to show empty projects, including
  the classification dummy project.

- Project statistics: clicking the "User analytics" button with user selected
  will open the respective user analytics views for all of them (max. the first
  three).

### Bug fixes

- Connector list: dates are now display correctly.

- Tracing tool: don't allow moving nodes in select-only mode.

- Tracing layer: merged-in single nodes will now also have their name remembered
  as a new annotation in a join if their name doesn't follow the default pattern
  "neuron <number>".

- Project importer: the UNIX "glob" filter pattern that can be used to filter
  imported projects is now also applied to imports from URLs and files.

- Nblast widget: store tangent neighbor count specified in UI for scoring matrix
  imported from CSV.

- Celery can now be restarted again without restarting all of CATMAID.

- Connectivity widget: fix error showing when doing many subsequent Refresh
  button clicks.

- 3D viewer: the handling of intersecting transparent objects has improved and
  works like expected in most situations.

- Synapse plot: a missing skeleton source interface method was added, making it
  now possible to also remove skeletons from the widget.

- Synapse plot: skeletons can now be added to the widget again. This was
  temporarily broken for CATMAID instances using a sub-folder in their URL.

- Management command "catmaid_find_node_provider_config" to generate
  NODE_PROVIDERS configurations for the `settings.py` file:The default value for
  the "--orientation" parameter is now "xy". It was accidentally "xz" before.

- Graph widget: pressing the Delete key with a node selected in an active Graph
  Widget will now ask for the removal of the node from the graph, not anymore
  whether the active node should be deleted completely.

- Graph widget: showing fractions of inbound/outbound fractions of connections
  as edge labels works again.

- Graph widget: refreshing a graph with undirected edges (e.g. sub-graphs like
  axon/dendrite split, desmosomes, etc.) doesn't lead to suddenly appearing
  arrow heads.

- Graph widget: undirected links like desmosomes will now only appear once
  between two nodes. They would be shown twice before, once for each of the
  partners being the "source" or "target".

- Graph widget: apply currently selected layout after graph update. This fixes
  occasional fall-backs to the force-directed layout.

- SWC skeleton import: if `force = true`, treenodes of a replaced skeleton are
  now correctly removed on a successful import.

- CLI Importer: creating unknown users manually works now as expected.

- Node filters: the application of node filters with rules applied in an
  intersected fashion is fixed now and the filtered result of all skeletons is
  shown.

- Spatial update notifications: only try to update the database configuration if
  the database isn't running as a database replica.

- Synapse plot: fix read-out of settings input fields.

- Connectivity matrix: don't raise an error in "fraction" display mode on a
  widget refresh (e.g. caused by a neuron name update).

- Connectivity matrix: don't show error when enabling "fractions" display
  without neurons being loaded.

- Connectivity widget: fix error caused by quickly refreshing the table
  successively.

- Graph widget: fix error caused by quickly refreshing the graph successively.

- Neuron navigator: fix name display after rename of neuron.

- Neuron search: the tab key focus order within one widget is now maintained if
  multiple search windows are open.

- Neuron search: sort results ascending by name by default and keep the sort
  order through table redraws.

- Settings widget: the width of multiline select elements (e.g. annotation based
  neuron naming) is now adjusted automatically to fit the content.

- 3D Viewer: fix skeleton vs. name CSV in "Synapses as CSV" export.

- 3D Viewer: fix accidental hiding of soma node sphere when hiding radius
  meshes. This happened if the node tagged 'soma' wasn't the root node. Now the
  test for whether to hide radius meshes for a node now requires that the node
  isn't tagged with 'soma', which is more robust than root node alone.

- Measurement table: fix CSV export for aggregated multi-fragment results.


## 2019.06.20

Contributors: Chris Barnes, Albert Cardona, Andrew Champion, Stephan Gerhard, Pat Gunn, William Patton, Tom Kazimiers

### Notes

- A virtualenv update is required.

- All \*.pyc files in the folders `django/applications/catmaid/migrations/`,
  `django/applications/performancetests/migrations/` and
  `django/applications/pgcompat/migrations/` need to be deleted.

- Python 3.7 is now supported.

- Heads-up: The next CATMAID version will require Postgres 11, PostGIS 2.5 and
  Python 3.6 or 3.7.

- Should migration 0057 fail due a permission error, the Postgres extension
  "pg_trgm" has to be installed manually into the CATMAID database using a
  Postgres superuser:
  `sudo -u postgres psql -d <catmaid-db> -c 'CREATE EXTENSION pg_trgm;'`

- CATMAID's version information changes back to a plain `git describe` format.
  This results overall in a simpler setup and makes live easier for some
  third-party front-ends, because the commit counter is included again. The
  version display is now the same `git describe` format for both regular setups
  and Docker containers.

- Tile loading is clamped to (0,0) again, i.e. there are no negative tile
  coordinates anymore by default. If you need them, set the respective stack's
  `metadata` field to `{"clamp": false}`.

- To write to CATMAID through its API using an API token, users need to have
  now dedicated "API write" permission, called "Can annotate project using
  API token" in the admin UI. To restore the previous behavior (regular annotate
  permission allows API write access) the settings.py variable
  `REQUIRE_EXTRA_TOKEN_PERMISSIONS` can be set to `False`. This is done as a
  safety measure to prevent accidental changes through automation.

- If R based NBLAST is used, make sure to execute to update all dependencies:
  `manage.py catmaid_setup_nblast_environment`.

- The main documentation on catmaid.org has now a place for widget specific
  documentation as well. Only a few widgets have been updated yet, but more will
  follow.


### Features and enhancements

Tracing tool:

- Add a new Tracing Tool icon button to compute the distance between two nodes
  on a skeleton. Respects virtual nodes.

- The globally nearest node can now be selected and brought into view using
  Alt + G, as opposed to selecting the nearest node in the current section
  using the G key without modifier.

- Using the H shortcut now without an active skeleton, the most recently edited
  node of the current user (Alt: anyone) in the last active skeleton will be
  selected. Using Shift will look in all skeletons.

- Using Shift + Alt + Click with a connector selected, will will now create a
  presynaptic node. This is consistent with the already existing Shift + Alt +
  Click behavior with a treenode selected, which creates a presynaptic
  connector.

Graph widget:

- GraphML files can now be imported, positions and colors are respected. This is
  useful if layouting is done in e.g. Gephi and coloring should be done in
  CATMAID. The help page explains a possible workflow for this.

- The button "Group equally colored" in the "Main" tab will group all skeletons
  with the same color into a single group. The user is asked for group names for
  each color.

3D viewer:

- A new synapse coloring mode has been added: polyadicity. The number of partner
  nodes for each connector is color coded (for synaptic connectors, this is the
  number of postsynapses). The colors and ranges can be configured through the
  "Polyadicity colors" button in the "Shading parameters" tab. This is basically
  a configurable version of an absolute "N with partner" coloring.

- Branches with leaf nodes tagged "not a branch" can now be collapsed using the
  'Collapse "not a branch"' checkbox in the Skeleton Filters tab.

- The visibility of radius information can now be controlled using the "Show
  radius" checkbox in the "Views settings" tab.

- History animations can now be exported in full length without requiring to
  guess the number of frames for the export. The animation export dialog will
  show an additional checkbox ("Complete history") if a history animation should
  be exported.  If complete history is enabled, CATMAID will export the complete
  history of the exported skeletons.

- Animations can now be exported as stream directly to a file, which allows for
  much larger exports (32GB maximum at the moment).

- Fractional rotations are now allowed in the animation export.

- The default time per rotation in the animation export is set to 15 seconds now,
  slowing down the default by a factor of 3, which makes it easier to look at.

- Stack Z slices can now be animated. Configurable are the change frequency and
  the change step in terms of sections. This is available for animation exports
  as well.

- Stack Z slices can now be thresholded to replace a background color with
  another color. If enabled and the sum of all channels is in a configurable
  range [a,b] it will be replaced with another color.

- The rotation time for animations can now specified in seconds rather than
  angular distance.

- The background color is now fully adjustable through the "backgorund" button
  in the "View settings" tab.

- Basic support for Virtual Reality is now available on Windows platforms using
  a Mixed Reality / SteamVR.3D setup and Firefox >= v65. To enable, check the
  VR checkbox in the "View" tab and click the "Enter" button right next to it.

Skeleton history widget:

- A basic view of the change of a set of skeleton IDs over time based on all
  nodes that are part of a given skeleton ID or that have been in the past.

- Skeleton history can also be used with past skeleton IDs to see into what
  skeleton they changed (if any).

- All past and present treenodes with a passed in skeleton ID are tracked
  through the complete history and their path of skeleton ID changes is
  recorded along with the number of treenodes following a given skeleton path.

- The widget shows a graph from origin skeletons to the final skeleton IDs in
  every available path, summing the treenode counts for each contributing path.

- Existing skeletons are colored in yellow, past skeletons are colored in cyan.
  Selected skeletons are colored green.

- Ctrl+Click on skeleton will select it and go to the closest location in it.
  Shift+Click allows selecting multiple skeletons. All selected skeletons are
  available through the Skeleton Source interface.

Node and skeleton filters:

- Filter rules support now an "invert" option during creation, which allows to
  create filters that include everything but whatever is matched by a particular
  filter strategy. This can be useful e.g. during neuron review to only look at
  segments that have been created by people other than oneself or connectivity
  everywhere excluding a particular compartment.

Measurement table:

- Node filters are now supported. Like in other widgets, the respective panel
  can be opened through the funnel icon in the widget title bar. Measurements
  are displayed for all independent fragments of a skeleton after a set of node
  filter rules has been applied.

- With the help of the "Sum fragments" toggle all fragments that result from a
  node filter application can be aggregated into one row by summing individual
  values.

Remote CATMAID instances

- Some tools in CATMAID gained support to communicate with other CATMAID
  instances, e.g. the Landmark Widget (see below). To enable this functionality,
  remote CATMAID instances can now be added to the user settings.

- The Settings Widget contains now a section labeled "Other CATMAID instances".
  It allows to manage a list of other CATMAID servers based on their URL, an API
  key and optional HTTP authentication. This information is stored under an
  alias.

Landmarks:

- Clicking on the name of a landmark group in the Landmarks tab will now open
  the group member edit dialog that was previously accessible by clicking any
  landmark name. Clicking a landmark name will now show a new dialog, which
  allows to specify of which landmark groups the clicked landmark is a member
  of.

- The color of each active display transformation can be established separately
  in the respective table row. Color changes are now also visible in the 3D
  Viewer.

- It is now possible to load skeletons and landmarks from other CATMAID
  instances. Point matches are done on the basis of matching landmark names. To
  enable the UI for this, check the "Source other projects" checkbox in the
  Display tab.

- With the "other projects" UI enabled and a remote CATMAID instance configured
  in the Setting Widget (see above), it is now possible to select a remote
  CATMAID instance from the "Source remote" dropdown menu. Alternatively, the
  local instance can be selected if another project from the same instance
  should be used.

- Next the source project in the selected instance needs to be specified. This
  list is updated when a different remote instance is selected.

- Skeletons from a remote instance are collected through annotations. The
  respective annotation has to be entered in the "Source skeleton annotation".
  With the help of the "Preview" button it is possible to load the matching
  skeletons from their remote CATMAID to inspect if the correct ones are
  selected.

- As a last step for the remote data configuration, the source landmark group
  has to be defined. This list is updated if the source project changes.
  Landmarks from this group are mapped to the selected target group. The
  matching is done by name, i.e. no landmarks can have the same names in a
  group.

- Adding such a transformation adds it to the list at the bottom of the widget,
  just like with regular transformations and they can be used in the same way.
  The can be shown in 3D Viewers, superimposed on the Tracing Layer and used in
  NBLAST queries from the Neuron Similarity Widget (see below).

- The new checkbox 'Multiple mappings' displays additional user interface
  elements to add multiple source and target landmark group mappings for a
  single display transformation. Point matches are created independently for
  each pair and only merged for finding the final transformation.

- Using a transformation is now optional (but enabled by default). To disable
  landmark transformations, uncheck the "Apply transformation" checkbox. This
  allows e.g. to display skeletons from remote CATMAID instances without
  modification.

Neuron Similarity:

- The computation of the default "mean" normalized similarity scores is now
  considerably faster.

- The new "Top N" option allows to store only the Top N best matches in the result
  set. For "mean" normalization, it will also only compute the mean score for
  the top N forward hits (mean is the average between forward and backward
  score). A value of zero disables this cutoff (default). This cutoff can be
  used speed up computation for very large sets of neurons or large point
  clouds.

- The new "Reverse" option allows to rank similar objects by there reverse
  score. That means that the stored score for a particular object pair is target
  versus query rather than query versus target. NBLAST uses the query neuron as
  reference, and thereforoe the reverse option can make a difference as long as
  no "mean" scoring is used.

- It is now possible to use display transformations defined in the Landmark
  Widget that reference another CATMAID server as their data source. They can be
  used both as source and target for NBLAST comparisons. This makes it
  essentially possible to compare skeletons from another CATMAID project,
  possibly on another CATMAID server, to local skeletons using NBLAST.

- Similarity matrices can now include transformed skeletons in their set of
  similar objects. To do so, create a Display Transformation in the Landmark
  Widget that represents the wanted transformation and the select it from the
  "Sim. transformed skeletons" drop down in the Configurations tab of the Neuron
  Similarity Widget when creating a similarity matrix.

- Similarity matrices can now be created with more control over which skeletons
  are looked at as similar. The drop down menu "Similarity mode" allows to
  select different groupings of the input skeletons (and transformed skeletons).
  It is for instance possible to group a neuron and its contralateral partner
  that has been transformed to the side of the first neuron as similar. A
  confirmation dialog presents the computed grouping before actually creating a
  similarity matrix.

- Similarity matrices can now be imported from CSV files, optionally including
  the distance binning and dot binning as header row and column. As part of the
  import, the distance binning can be scaled to adjust for differences in
  datasets. This is available through the "Create from CSV file" button in the
  Configurations tab.

- Similarity query results can now be used as skeleton source in other widgets,
  if the target type of the query are skeletons.

System check widget:

- A subset of important database statistics are now displayed if a user has the
  "can_administer" permission in a project. These statistics include e.g. cache
  hit ratio, temporary files, requested checkpoints and replication lag. For
  most of them a rule of thumb suggestion on how a value should behave is
  provided as well.

Extension: CATMAID-autoproofreader:

- This extension is written by Will Patton and has to be installed separately,
  because it requires additional setup steps for segmentation data handling.
  Details can be found here: https://github.com/pattonw/CATMAID-autoproofreader.

- This tool suggests locations in a skeleton reconstructions where branches
  might be missing or wrongly connected. Users can step through these
  suggestions to fix potential problems. After reviewing a node it can be marked
  as reviewed for future reference.

- In the CATMAID front-end the autoproofreader provides a widget that relies on
  a compute server to handle the computations involved with automatically
  proofreading a neuron reconstruction. Proofreading jobs are performed
  asyncronously and might take a few minutes to complete.

Administration:

- A grid based node query cache can now be used to speed up tracing data
  retrieval by precomputing intersection results. This can be useful for larger
  field of views in big data set. It supports multiple levels of detail per grid
  cell and can therefore provide a somewhat uniform sampling when limiting the
  number of displayed nodes. The sorting of this LOD configuration can be
  controlled so that e.g. only the top N largest skeletons will be shown per
  cell with growing LOD. The documentation has more details. This cache can be
  kept up updated using two extra worker processes that listen to database
  changes, implemented as management commands `catmaid_spatial_update_worker`
  and `catmaid_cache_update_worker`.

- The database can now emit notifications on tracing data changes using the
  "catmaid.spatial-update" channel and when grid cache cells get marked dirty
  on the "catmaid.dirty-cacche" channel. These can be subscribed to using
  Postgres' LISTEN command. To enable emitting these events and let cache update
  workers work, set `SPATIAL_UPDATE_NOTIFICATIONS = True` in `settings.py`. This
  is disabled by default, because sending events for spatial cache updates can
  add slightly more time to spatial queries, which will mainly be relevant for
  importing and merging large skeleotons.

- Projects can now be deleted along with the data that reference them (e.g.
  treenodes, ontologies, volumes). To do so select the projects to delete in the
  admin project list and select "Delete selected" from action drop down.

- Users can now be set to an inactive state after a specified amount of time.
  This time is configured for a user group and it applies to users if they are
  members of such a group. A message can optionally be displayed as well as
  users to contact that could potentially help. This is configurable as "Group
  inactivity period" in the admin view. Users to contact for support, can be
  either configured there or from individual user views.

CLI Exporter:

- If both required annotations and exclusion annotations are provided, the
  importer will now only exclude a skeleton if it is not also annotated with a
  sub-annotation of the required annotations set. This behavior can be disabled
  and exclusion can be enforced when a skeleton is annotated with the exclusion
  annotation or one of its sub-annotations. To do so, use the new
  "--exclusion-is-final" switch.

- Volumes can now be exported by using the `--volumes` switch. By default all
  volumes of the exported project will be included. This can be further
  constrained by using `--volume-annotation <annotation-name>` arguments.

- The way she exported objects are specified through the command line interface
  changed. Instead of writing e.g. `--notreenodes` to not import treenodes from
  a source, `--treenodes false` has to be used now. This is the case for
  treenodes, connectors, tags and annotations. The defaults (when the argument
  is not provided) stay the same. To explicitly disable the export of a type
  `false`, `no`, `f`, `n` and `0` can be provided as argument, e.g. `-treenodes
  false` or `--users n`. For a positive parameter use `true`, `yes`, `t`, and
  `1`.

CLI Importer:

- Precompute materializations (edges, connectors) explicitly only for imported
  data, which improves performance in typical scenarios (import is small
  compared to existing data). If the old behavior of recomputing everything in
  the target project should be used in cases where a full data base is imported,
  the --update-project-materializations switch can be used.

- The way she imported objects are specified through the command line interface
  changed. Instead of writing e.g. `--notreenodes` to not import treenodes from
  a source, `--treenodes false` has to be used now. This is the case for
  treenodes, connectors, tags and annotations. The defaults (when the argument
  is not provided) stay the same. To explicitly disable the import of a type
  `false`, `no`, `f`, `n` and `0` can be provided as argument, e.g. `-treenodes
  false` or `--users n`. For a positive parameter use `true`, `yes`, `t`, and
  `1`.

- Imported usernames can now be mapped to existing usernames and mapped
  selectively by using one or more parameters of the form
  --username-mapping="import-username=target-username". The example would map
  all references to the user import-username in the imported data to the
  existing user target-username. The mapping is performed even with --map-users
  off.

- It is now possible to import volumes from CATMAID export files and other
  projects..

Miscellaneous:

- Tracing layer: a minimum skeleton length can now be specified in the layer
  options, causing the Tracing Layer to show only nodes of skeletons of at least
  this cable length (nm).

- Tracing layer: a minimum number of nodes can now be configured to only show
  skeletons of at certain minimum size (just like the existing minimum cable
  length constraint). This is configurable through the layer configuration,
  accessible by clicking the blue/white box in the lower left corner of stack
  viewers.

- Settings widget: visibility group conditions can now be inverted.

- Confirming a radius selection (Shift + Y) can now also be done using the Enter
  key.

- Neuron name searches and annotations should be much faster on larger
  instances.

- Basic support for touch screens (e.g. phones and tablets) is now implemented.

- CATMAID can now export files (e.g. CSVs, videos, etc.) of much larger size
  than before, if "Save exported files in streaming mode" is enabled in the
  Settings Widget. To make this work, the browser settings (chrome://settings)
  "Ask where to save each file before downloading" has to be enabled.

- Context aware help: by clicking the new question mark icon in the upper right
  corner, a context aware help dialog can be displayed on top of all other
  CATMAID tools. It provides some general guidance for the intended workflow
  with individual tools. This can be enable to be displayed by default as part
  of the Settings Widget. The display of this can also be enabled in a link to a
  view by appending `&help=true`. This will be added automatically if a help
  dialog is open during URL creation.

- Connectivity widget: the new "List links' button will open a Connector List
  with all links of the selected neurons.

- Selection table: the new checkbox "Link visibility" allows to change the
  behavior of the visibility checkboxes. So far the pre/post/text/meta
  select-all controls were only affecting the respective visibility options of
  visible/selected skeletons (default). With unlinked visibility
  pre/post/text/meta can also be controlled for all neurons, regardless of their
  visibility. This allows e.g. to only show synapses, but no skeletons.

- General search widget: a more flexible table is now used for display, which
  allows sorting, filtering and pagination.

- Neuron dendrogram: select currently active node by default when loading the
  dendrogram for the active skeleton.

- The right end of the status bar contains now a button to toggle the visibility
  of the top toolbars.

- Updating the copy of client side annotations will only request new data if
  there are actually new annotations. This makes loading of e.g. the Neuron
  Search widget faster.

- Boss databases can now be used as tile source type so that image data is
  loaded from them. More details: https://docs.theboss.io/docs/image.

- Docker: HTTP basic authentication can be configured by using the environment
  variables HTTP_AUTH_ENABLED, HTTP_AUTH_USER and HTTP_AUTH_PASS in the web
  container of the `docker-compose.yml` file (an example is given).

- Performance: selecting the closest node in a skeleton should now be faster.

### Bug fixes

- A race condition has been fixed that could in rare cases lead to inconsistent
  skeleton IDs in a skeleton that is merge into different skeletons by different
  requests.

- Landmark transformations: fix Moving Least Square transformations for skeleton
  fragments outside of source group bounding box.

- The Connectivity Graph Plot draws now individual bars in each sub-plot
  side-by-side and uses the same neuron names as other widgets (from CATMAID's
  neuron name service).

- Information based on historic information like the history animation in the 3D
  Viewer and the Neuron History widget includes merge information now correctly.
  Before, merge nodes were represented twice in a time slice that included the
  merge.

- The default connector type is now properly persisted as a setting.

- Neuron search: no duplicate entries are shown anymore, which could result e.g.
  when sub-annotations where allowed.

- Neuron similarity: when showing result skeletons in 3D, skeletons are now
  appended to the Selection Table of a 3D Viewer, rather than the 3D Viewer
  directly.

- Connectivity widget: the auto-connectivity CSV will now use formatted neuron
  names as column and row headers.

- Connectivity widget: the 'Export CSV' button will now respect name and
  annotation filters.

- Graph widget: ungrouping of one-element groups is now allowed.

- Graph widget: merging of grouped skeletons is now handled properly.

- 3D viewer: the depth test for connector partner spheres is now performed
  correctly and spheres should be rendered in the correct Z order.

- 3D viewer: mouse controls now work correctly in fullscreen mode.

- 3D viewer: the suggested width and height of the animation export are now by
  default a factor of two. This is required by the WebM encoder. Off values are
  reduce by one.

- 3D viewer: spatial select works now also without the active node highlighted.

- 3D viewer: no error is shown any more when attempting to move while in radius
  edit mode.

- 3D viewer: landmark transformed skeletons show now also radius spheres.

- Connector table: the section and tag columns are now part of the CSV export.

- Tracing tool: unneeded node updates are removed from initial tracing layer
  loading.

- Selection table: don't try to load missing skeletons from JSON file.

- Settings widget: default values for tracing layer skeleton limits can now be
  configured under Tracing Overlay > Tracing layer skeleton filters.

- The numpad delete key is now recognized as regular delete (if numlock is off).

- SWC neuron import: providing a neuron ID for an import works again and will
  now also set an optionally provided neuron name. Additionally, it is now
  required that a user importing skeleton data for an existing neuron ID has
  the rights to edit the skeleton instance as well as all its treenodes.

- Volume widget: volumes/meshes with annotation can now be removed properly.

- Volume widget: editing a volume by double clicking its table entry works
  again.

- Neuron dendrogram: correctly reload skeleton if it changes as a result of a
  split or merge. If a dendrogram node is selected, the respective skeleton will
  be reloaded after a split, even if its ID changed.

- The Notification Table can be opened again without errors.

- Exporter: connector links are now exported properly if the parameter
  --original-placeholder-context is used.

- Docker: the docker-compose setup now uses Postgis 2.5 internally and therefore
  allows upgrades from Postgres versions < 10 with Postgis 2.4.

- Docker: stale Postgres PID files will now be removed during a database upgrade
  in a docker-compose setup. PID files without actually running database
  processes prevented some updates before.

- Initial setup: create_configuration.py now also prints the media files
  directory as part of the webserver example configuration. This is the folder
  where e.g. some exported files are made available.


## 2018.11.09

Contributors: Andrew Champion, Chris Barnes, Tom Kazimiers, William Patton, Eric Trautman


# Notes

- Python 3 is now required for the back-end. We recommend the use of Python 3.6.

- CATMAID's version information is now presented in a different form. It follows
  the pattern `<base-version>[-dev]-<commit>`. The `<base-version>` is baked
  into the source code on a release. The `-dev` part will only be present if
  CATMAID's `dev` branch is used for deployment. It won't be present for
  `master` branch based setups. The `<commit>` part is the 10 digit version of
  the Git commit ID. This version representation is now also consistent with
  what is display in Docker images. In the rare event that no commit information
  can be found, `<commit>` will fallback to "unknown". This version will now
  also logged during start-up of the back-end.

### Features and enhancements

Connectivity matrix:

- The new checkbox labeled "Fractions" in the "Main" tab makes it now possible
  to display connector fraction instead of an absolute link number in each cell.
  The number of connections from one source row to a target column is divided by
  the number of total posynaptic connections that are made to the target
  skeleton (column). This makes columns better comparable to each other.

- The auto-connectivity matrix of a large set of skeletons can now be exported
  as CSV without displaying it using the "Auto-connectivity CSV" button. This
  makes it possible to export larger connectivity matrices in a usable format.

- The aggregation method for the connectivity count in groups can now be
  selected. Available are: sum (default), min, max and average.

3D viewer:

- Treenodes that are linked to connector nodes can now be scaled independently
  from other node handles using the "Link node scaling" option.

- Volume picking is now optional and disabled by default, i.e Shift + Click will
  go through volumes. To enable volume surface location selection, the
  "Pickable" checkbox needs to be checked.

- If Reconstruction Sampler domain shading or interval shading is used, a list
  of valid domains and intervals can now be specified in the "Shadings
  parameter" tab.

- The X/Y/Z rainbow coloring modes are now also available normalized to each
  individual skeleton.

- Add custom connector coloring. The pre and post colors can be adjusted in the
  "Shading parameters" tab.

- The X/Y/Z/ axes can now be displayed in the lower right corner using the
  "Axes" checkbox in the "View settings" tab.

Reconstruction sampler:

- Improve performance of interval length computation

- Sampled skeletons can now be split after the users confirm this is their
  intention. The split-off part of the skeleton will not contain any sampler
  information anymore. Intervals on the split-off part are removed, split-point
  crossing intervals are shortened and domain end points will be removed and
  recreated as needed.

- Sampled skeletons can now be merged into. All samplers that reference the
  merged-in fragment are deleted. If the merged fragment is merged outside
  of a domain, nothing special is happening---it is a regular merge. If the
  merge treenode is in a sampler domain, there are currently three options,
  "Branch", "Domain end" and "New domain": 1. Branch: add the new fragment to the
  skeleton without changing domain end nodes or intervals. This is only allowed
  if the merge target is not the start or end of an interval. 2. Domain end: add
  a new domain end node right where the merged in fragment starts. This keeps
  the new fragment isolated from the sampled domain. 3. New domain: a new
  domain is created for the merged in fragment. This also adds the domain end
  node from (2).

- Domain completion is now shown in percent along with interval coverage of the
  domain in "Interval" step.

- Merge decisions can now be limited when the 'merge' or 'merge-or-create' leaf
  handling mode is selected. This means a percentage can be specified which
  defined below which ratio of extra cable versus interval length the extra
  cable should be merged into the previous interval (if possible) rather than a
  new interval is created.

- Ignored lead segments can now be inspected in more detail using the
  "Uncovered domain parts" button the "Interval" step. This will open a dialog
  window with a histogram on all ignored leaf segments in the current domain.
  Clicking on individual bins will open a treenode table containing the
  respective start nodes of the ignored leaf segments. From this dialog, it is
  also possible to list all downstream/upstream partners linked to nodes in
  ignored segments of a domain.

- For samplers using the 'ignore' leaf handing mode, it is now possible to
  update this to 'short-interval' mode including the generation of missing
  intervals for existing domains. A visual confirmation dialog is shown. To use
  this, press the "Set short-interval leaf mode" button in the Domain tab.

- The Synapse tab now also shows all leaf nodes of an interval. This makes it
  easier to find the places where an interval needs to be continued.

Tracing layer:

- Tracign layer: cycle open end in reverse using Shift + Alt + R.

- Alt + Click now opens consistently the link type context menu, regardless of
  whether a treenode or connector node is currently selected.

- The layer options now allow to select a user who's tracing data won't be
  fetched from the server. The main motivation is to hide data imported by a
  dedicated import user by default and not even fetch it from the server.

- Similar to image data mirrors, it is now possible to configure read-only
  tracing data mirror servers from which the tracing data will load all data
  except for the active node, which will be read from the main server. This is
  particularly useful if connecting to the main server from a remote location.
  To make this work reliably, it is expected that physical replication is setup
  on the database level that mirrors the main server constantly. A separate
  CATMAID instance needs to be setup on the mirror server as well. To configure
  this, the "Read-only CATMAID mirrors" option in the settings widget can be
  used together with the "Read-only mirror index".

Neuron similarity:

- The new Neuron Similarity Widget makes it possible to compare neurons to each
  other, to neurons transformed based on landmarks as well as to arbitrary point
  clouds. Point clouds can for instance be created from light microscopy data.
  It creates a similarity ranking based on NBLAST. To open the widget, use Ctrl
  + Space or the Open Widget button and then search for "Neuron similarity".

- To compare two different objects, NBLAST will compare a query object pairwise
  with potential target objects. It iterates over each point of the query
  object, find the closest point in a target object and computes a score based
  on the distance of these points and their orientation to each other.

- This scoring is done based on a scoring matrix, which needs to be created
  before any comparisons can be made. Scoring matrices are typically reused and
  don't need to be recomputed every time. The "Configurations" tab allows to
  create new similarity matrices and lists existing ones. For a new scoring
  matrix, probabilities for distance and orientation are computed for both a set
  of of similar neurons and a representative sample of random neurons. Both are
  combined into a single matrix in which a value of zero makes a particular a
  pair of points equally likely to be random or to be a match. Values above zero
  make a match more likely. Computed similarity matrices can be visualized by
  clicking the "View" link in the Scoring column of the respective similarity
  configuration.

- With a similarity matrix computed, similarity queries ca be performed from the
  "Neuron similarity" tab. In its most basic form, this compares neurons to
  other neurons. It is also possible to select transformed neurons and point
  clouds as query type or target type in a search. This however requires
  additional setup (see below). Query and target skeletons can be selected by
  selecting a skeleton source for each. A similarity matrix has to be selected
  as well, but all other options have reasonable defaults. A click on "Compute
  similarity" queues a new similarity request, which is computed asynchronously.
  Once the task is complete its table entry will switch its status to
  "complete".

- Once completed, the similarity query results can be viewed by clicking on
  "View" in the "Scoring" column. This will open a new result window (or
  dialog, if selected in the "View" option), which shows the similarity ranking.

- To query with or against transformed skeletons, a landamark based "display
  transformation" has to be created. To do so, open the Landmark Widget, and
  create a transformation in its "Display" tab. Transformations created this way
  are selectable from the Similarity Widget, if "transformed skeletons" is
  selected for either query or target. Depending on available landmark groups,
  this could be for instance a skeleton transformation to its contralateral
  location.

- The Point cloud tab allows to import individual point clouds, along with an
  optional transformation and representative images. It also provides a list of
  all point clouds that are visible to the current user. A group visibility
  option during import allows to restrict visibility of imported point clouds to
  selected groups (which need to be added from the admin interface).

- The "Point cloud import" tab allows to import many point clouds at the same
  time, optionally transformed and with linked representative images.

Volumes:

- The general widget controls are now distributed across tabs.

- Annotations can now be used on volumes too. The "Annotate" button in the
  Volume Manager can be used to annotate all selected volumes.

- The "Add from file" button in the Volume Manager can now be used to import
  volumes from STL files.

- The "Skeleton innervations" tab allows to search for volumes that intersect
  with a set of query skeletons. A volume annotation can be specified to look
  only at volumes having this annotation. Optionally, exact result computation
  can be disabled to only compute skeleton/bounding-box intersections. This is
  slightly faster, but leads to false positives.

Docker:

- More CATMAID configuration options are now accessible through Docker
  environment cariables: CM_DEBUG, CM_FORCE_CONFIG_UPDATE, CM_WRITABLE_PATH,
  CM_NODE_LIMIT, CM_NODE_PROVIDERS, CM_SUBDIRECTORY, CM_CSRF_TRUSTED_ORIGINS.

- The Git commit from which a Docker image was built is now preserved and
  included in the CATMAID's version information.

CLI importer:

- If no user information except for IDs is present in the imported data, the
  importer will by default ask for a username and create new inactive users for
  those IDs (and update the referenced IDs). Alternatively, the --map-user-ids
  parameter can be specified, which will make the importer map referenced IDs to
  existing users. If an existing user with the respective ID is not available,
  the user is asked for a username and a new user will be created.

- With the help of a few additional progress bars, import progress can be better
  monitored.

- Database statistics are now automatically recomputed after an import, i.e.
  ANALYZE is run.

Miscellaneous:

- Each Tracing Layer is now listed as a skeleton source. All skeletons visible
  in their fields of view are made available to other widgets that way.

- Tracing tool: add icon button to toggle a node coloring mode in which each
  node is colored according to the length of their respective skeleton. The
  colors and cable length values when to use it can be set for three colors in
  the Settings Widget in the "Skeleton length coloring" section.

- The SWC exporter can now optionally mark a node as soma if it either is tagged
  as "soma", if it has a radius larger than a defined value or if it is the root
  node. All three conditions can be selected, and they will be applied in the
  order they are listed above. If selected, a soma tagged node will always take
  precedence.

- There is small copy-to-clipboard button left to the "URL to the view" link in
  the upper right corner of the user interface.

- The Ctrl modifier can now be used with - and + to animate zooming.

- New widget: stack info, which displays properties for stacks related to the
  active project.

- The node cache update management command `catmaid_update_cache_tables` can now
  update all caches configured in the NODE_PROVIDERS settings variable
  automatically when the `--from-config` option is provided.

- Admin: a projects/export JSON export of the visible project/stack structure
  can now be used directly in the Project/stack Importer by selection "JSON
  representation" as source and pasting the data into the text field.

- Neuron search: regular expressions are now optional for the neuron name.
  Unless the search string starts with '/', no regular expressions are used,
  but a regular case insensitive text search.

- Two new connector types are available: "tight junction" and "desmosome". Both
  can be created through the Alt + Click menu, are reciprocal and two links at
  one connector are allowed for each type.

- Connectivity widget: all available link types can no be selected to be
  displayed. Both the gapjunction and attachment checkboxes have been removed in
  favor of a more generic list select element.

- Tracing layer: the displayed tracing data can now be constrained to show only
  the N most recently edited skeletons. This settings adds to the skeletons
  selected by the N largest skeletons filter.

- Many tables should now allow for larger CSV exports.

- Connector table: the exported CSV file has now a more reasonable name and
  doesn't include all skeleton IDs anymore (this became impractical with larger
  sets).

- WebGL layers are now preferred by default.

- Project statistics: a top ten of the largest neurons is now displayed.

- Admin: a user import view is now available to import users from other CATMAID
  instances. It requires superuser permissions on the remote instance.

- DB integrity check management command: volumes are now checked to make sure
  all faces are triangles. The --tracing [true|false] and --volumes [true|false]
  command line parameters now allow to explicitly test only some parts of the
  database. By default all is tested.


### Bug fixes

- 3D viewer: loading a single node skeleton with smoothing enabled no longer
  causes an error.

- 3D viewer: nodes taged with 'uncertain' can be loaded again.

- 3D viewer: various rendering bugs for Reconstruction Sampler domains and
  intervals have been fixed.

- 3D viewer: stored node scaling settings are now properly restored.

- 3D viewer: TODO tag coloring doesn't override custom label colors anymore.

- 3D viewer: all synaptic site spheres are created and colored again.

- 3D viewer: camera won't flip anymore if it is upside down during animations.

- Tracing overlay: the border of the tracing window is now properly rendered.

- Tracing overlay: child node edition times are now correctly updated if the
  parent is deleted, which fixes occasional state matching errors.

- Tracing overlay: Shift + Click now works also with attachment connectors,
  should they be selected as default connector type in the settings.

- Reconstruction sampler: deleting samplers while other samplers on the same
  neuron refer to the same created boundary nodes no longer causes an error.

- Reconstruction sampler: cable length columns are now sorted numercially.

- Reconstruction sampler: all settings are now correctly reset when a sampler is
  selected or "New session" is pressed.

- Reconstruction sampler: a few corner cases for binary interval coloring have
  been fixed. Colors should now alternate in most cases.

- Connectivity matrix: synapse count based ordering works again.

- Connectivity widget: annotations on neurons (used for filtering) are now
  properly updated when they are changed in another part of CATMAID.

- Graph widget: edge color updates now trigger a redraw operation again.

- CLI importer: the ID sequence for the auth_user table is now properly reset
  after an import.

- CLI importer: missing treenode-connector links are now imported between
  connectors and placeholer nodes.

- CLI impoerter: the ID of reused objects is now proplery updated in imported
  data when --preserve-ids is used.

- CLI importer: skeleton summaries and edge tables aew correctly created again.

- CLI importer: unmapped imported users are now correctly saved.

- The error dialog prints now linen breaks and spaces correctly again, which
  improves its formatting.


## 2018.07.19

Contributors: Albert Cardona, Andrew Champion, Pat Gunn, Tom Kazimiers, Will Patton, Eric Trautman


### Notes

- Both the standalone Docker image and the Docker-compose setup can now be
  updated after a Postgres version change. This makes it possible again to use
  CATMAID versions after 2018.02.16 with Docker. The documentation has more
  information.

- This is the last CATMAID version with support for Python 2.7. Starting from
  next version, only Python 3 will be supported.


### Features and enhancements

Volume widget:

- Add a "List connectors" link to each volume, to show all connectors in a
  volume bounding box.

- The new "Min skeleton nodes" and "Min skeleton length" options allow to
  further constrain volume based skeleton selections ("List skeletons").

- The Connector List widget that is shown when clicking on "List connectors",
  now supports connector filtering. The volume of the link's row is now
  automatically set as filter in the new Connector List widget. This means
  connector links in this table are now shown only if they intersect exactly
  with the volume (and not only with the bounding box like before).

- State saving is now supported.

3D Viewer:

- The line width of skeletons can be adjusted again on platforms other than
  Linux. This Requires "Volumetric lines" in the "View settings" tab to be
  enabled (it is by default). Unchecking this option brings back the previous
  line rendering behavior.

- The new "Focus skeleton" button in the "View" tab will look at the active
  skeleton's center of mass from the current camea location.

- Volumes can now be smoothed by subdivision. The volume option panel available
  from the View Settings tab now contains a "Subdivide" checkbox.

- A volume's bounding box can now be displayed using the "BB" checkbox that is
  available for visible volumes in the volume option panel.

- New coloring option: X/Y/Z rainbow lookup table coloring for active stack
  dimensions.

- The active node respects now a node radius by default and is scaled to 1.5x
  its size. This behavior can be disabled using the "Radius adaptive active
  node" checkbox in the "View settings" tab.

- Catalog export: use global neuron name for sorting and display by default.

- Catalog export: support for multiple neurons per panel has been added
  (separate from pinned neurons). The export dialog contains now a "Skeletons
  per panel" input field. Essentially, the displayed skeletons can bow be
  iterated in batches.

- Catalog export: individual skeleton panels can now also be exported as PNG
  instead of SVG, which reduces the file size, export time, parsing time. Plus
  it allows for an exact copy of what is shown in the 3D Viewer.

- Catalog export: in orthographic mode it is now possible to export a scale bar
  on either none, the first or all exported panels.

- If the estimated size of the tiles to load for a Z plane exceeds 100 MB, users
  are asked for confirmation.

Connectivity matrix:

- Connector node filters can now be applied using the funnel icon in the widget
  title bar.

- The new "Groups" tab allows to group rows, columns or both by their displayed
  name.

- State saving is now supported.

Reconstruction sampler:

- Different leaf handling strategies are now available to be selected for a
  sampler. The behavior so far (and current default) is to just ignore leaf
  segments that are shorter than the interval length minus the error margin.
  Alternatively, it is now possible to merge the leaf segment into the last
  interval, to create new shorter intervals for the leaf segments or, combining
  both, it is possible to try to merge it into the last interval and if that's
  not possible (e.g. on a small twig with no previous interval on the same
  segment), then create a new short interval. This option is available in the
  Sampler tab.

- Both the domain table and the interval table now show the cable length of each
  domain and interval in nanometers, respectively. Additionally, the interval
  tab also show the aggregated cable length of all completed intervals.

Tracing layer:

- The new option "Update tracing data while panning" allows to configure weather
  the tracing data on the layer will be updated when the view is panned around.

- A set of new options allows now to configure a "tracing window", which will
  restrict tracing data loading by allowing it only in view centered rectangle.
  Width and height can be configured independently. This is useful for remote
  review and tracing.

- A new option to show only the N largest skeletons in a field of view is now
  available for the layer settings (and the API).

Miscellaneous:

- The behavior of the Ctrl modifier on section navigation with , and . can now
  be inverted using the "Animate section change by default" option in the
  Settings Widget.

- Connectivity widget: annotations can now be used for additional filtering per
  partner table.

- Split/merge dialog: the node count of the individual parts is now shown when
  hovering over their cable length information.

- Review widget: the user who created the last node of each segment is now
  displayed in the review table. This allows to focus review on segments not
  created by oneself.

- A skeleton cable length limit can be set so that a warning is displayed if a
  change to the skeleton morphology results in a cable length larger than the
  limit. This is available in the Warnings section of the Settings Widget.

- Node filters: if a neuron name is provided for a rule, the rule is now valid
  for all neurons with neuron names that include the provided name and not only
  exact matches.

- Neuron name display: neighboring duplicate name components are now removed by
  the default. This setting can be adjusted from the Annotation sections in the
  Settings Widget.

- Boolean parameters for API endpoints are no case-insensitive, allowing the use
  of regular boolean values in requests from Python.

- CLI exporter: the new --excluded-annotation parameter can be used to exclude
  neurons from the export based on annotations.

- CLI exporter: placeholder nodes are now exported as completely new skeletons
  that are not linked to their original skeleton, unless it is part of the set
  of exported skeletons or the --original-placeholder-context flag is provided.


### Bug fixes

- Measurements table: column headers in CSV export are now quoted.

- Export management command: the default output filename can be used again.

- Export management command: class instances and links of skeletons and neuronsa
  are now exported alongside treenodes.

- Neuron name service: missing naming components don't lead to removal of all
  whitespace between neighbors anymore.

- Initial skeleton coloring of merge dialog when merging from smaller into
  larger skeletons is fixed.

- 3D viewer: refreshing the active skeleton does not refresh all skeletons
  anymore.

- 3D viewer: connector restrictions like "show only shared connectors" now
  respect the pre/post visibility toggles in the Selection Table.

- 3D viewer: the initial text scaling for label text is now correctly set again.

- Reconstruction sampler: during interval creation preview, only intervals from
  the currently active domain are now shown.

- Graph Widget: when subscribed to other widgets, their skeletons are not
  removed anymore from the Graph Widget when the other widget is closed.

- Neuron Search: annotation data range can be used again.

- The Strahler number computation no correctly increases the Strahler number
  when two more children have the local maximum number rather than requiring all
  children to share the same number.

- Radius editing: using undo (Ctrl + Z) after editing the radius of a node works
  now without an error message.


## 2018.04.15

Contributors: Albert Cardona, Andrew Champion, Chris Barnes, Rob Court, Tom Kazimiers


### Notes

- Requires a virtualenv update.

- A new management command "catmaid_find_node_provider_config" is available,
  which can be used to compare different node providers on existing data, which
  is useful to configure the NODE_PROVIDERS setting.

- The Docker images now support the options CM_HOST and CM_PORT to configure
  where uwsgi is listening.

- When using the Javascript console, node positions returned from tracing
  overlays are now in project space coordinates (physical nm), not stack space
  voxel coordinates. Transformation to project space is no longer necessary.

- Postgres 10+ is now required.

### Features and enhancements

Layouts:

- A new "Layouts" menu is shown in the top bar when a project is opened. It
  allows to save the current window layout under a name, it provides an option
  to close all widgets and will show all available layouts as menu entries.

- Layouts store window arrangement, window sizes, tabs and subscriptions.

- Saved layouts can also be manually configured from the "Custom layouts"
  setting in the Settings Widget.

- Tabbed windows are now supported in layout specs by using "t([a, b, c])" where
  a, b, c or any other number of elements can be children of the tabbed window.

Landmarks:

- Support transformation of nodes that cross space between landmark groups and
  even reach into target groups. This allows to e.g. transform skeletons that
  cross the midline. Doing this is enabled by default, but can be disabled
  through the "Interpolate between groups" option.

- Virtual transformed skeletons are now also shown on a separate layer in all
  open Stack Viewers. Nodes of those skeletons can currently not selected. To
  disable the Landmark Layer, uncheck the "Show landmark layers" checkbox in the
  Display tab's button panel.

- The new "Edit landmark" tab provides a simpler interface to add new landmark
  locations to landmark groups. If the option "Update existing landmark
  locations" is selected, new landmark locations will replace existing ones
  shared between the provided landmark and the selected group. The lower
  section of this tab allows to edit links between landmark groups, which can
  be used for rule based display transformations.

- As an alternative to selecting a target landmark group explicitly to create a
  display transformation, it is now possible to instead select a target relation
  in the Display tab. Doing so will automatically create all display
  transformations from the source group to all landmark groups transitively
  linked to the source group using the selected relation. The reciprocity of
  relations is respected.

- The new "Create groups" tab provides an option to create landmark groups along
  with required landmarks from the bounding boxes of two volumes. This allow to
  quickly create simple landmark group mappings.

- The color and extra scaling for nodes on Landmark Layers can be adjusted from
  the widget.

- All 3D Viewers are now enabled by default as transformation display target.

- State saving is now supported.

3D Viewer:

- A scale bar can now be displayed when in orthographic mode. The scale bar
  can disabled via a checkbox in the View Settings tab.

- PNG and SVG exports offer now a filename input field.

- Loaded volumes are now stored along with their styling in the widget state.

- Landmark groups are now show with landmark name labels. This can be disabled
  from the landmark menu.

- Text scaling can be adjusted from the View tab.

- The width and height of animation exports are now restricted to even numbers.
  This is required by the H264 codec we refer to in our documentation.

Graph widget:

- The old "Graph" tab was split into two: "Nodes" and "Edges", each with the
  corresponding functionality.

- New feature: color edges with the same color as the source node, the target
  node, or the general color specified in the "Properties" menu (from the "Main"
  tab). See the "Edges" tab.

- New feature: change the arrow shape to a circle, diamond, tee, etc. The new
  "Set" button in the "Edges" tab applies the change to selected nodes.

- New feature: the new "Selections" tab can record sets of nodes, stored as a
  named selection. Then these can be selected or deselected.  The "Select all"
  button selects all nodes from all created selections.

- Basic state saving is now supported.

Reconstruction Sampler:

- Intervals are now displayed with only two colors by default, it makes
  distinguishing many intervals easier. The previous multi-color mode can be
  reactivated from the preview window.

Tracing general:

- The settings widget allows now to configure a "fast split mode" and a "fast
  merge mode" to allow particular groups of skeletons to be split and  merged
  without confirmation. Similarly to Visibility Groups, these Fast Split/Merge
  Groups can be defined in terms of a universal match (all skeletons), a
  required meta-annotation or a creator ID.  In fast split mode, all annotations
  from the split skeletons are copied over to the split off part. In fast merge
  mode, all annotations are taken over from a skeleton merged in without
  confirmation.

- The `P` shortcut (peek) will now show the closest skeleton to the cursor in
  all open 3D Viewers. To show the active skeleton use `Shift + P`.

- A move/navigation mode can now be used using the new (third) button in the
  tracing tool bar. If enabled, no mouse based node actions will be performed
  anymore. Left mouse button clicks/movements are handled like right mouse
  button clicks/movements.

- The Split Neuron Dialog has now "select all" checkboxes for annotations.

Statistics widget:

- Statistics widget: The new option "All" in the time unit selection control
  allow to aggregate user data for the whole time range.

- The number of newly created treenodes is now displayed alongside the cable
  length in the contribution table.

- Each user can now be included in an aggregate statistics row at the end of the
  table by checking the checkbox in front of the username.

- Add extra Refresh button to top bar.

Volume widget:

- The new link "List skeletons" in each volume table row allows to open a new
  Selection Table containing all skeletons the bounding box of the respective
  volume intersects. Due to large numbers of skeletons in bigger volumes, this
  is currently mainly useful for smaller volumes.

- When creating box volumes, the new button "Define cube at
  current location" allows to conveniently create a cube with a configurable
  edge length at the current location.

Miscellaneous:

- Basic Search: allow search for treenode IDs and connector IDs.

- Project administration: selected projects can now be exported as JSON or YAML
  file using the respective action from the drop-down menu.

- In addition to the '/apis' endpoint, the API documentation is now also
  available as part of the general documentation.

- Connectivity Widget: partner header indexes can now optionally be replaced
  with the neuron name and rotated by 90 degrees.

- The Keyboard/Mouse Help Widget has now a text filter, which allows to show
  only items containing a particular text.

- The Tracing Overlay has a new setting "Allow lazy node updates", available in
  the Settings Widget. If enabled (default), stack viewers can skip node updates
  if a change didn't occur in the Viewer's field of view. This is useful when
  e.g. the Connector Viewer is open while tracing, because not all viewers get
  update due to the addition of a node.

- Selection Table: Skeletons can now be imported from CSV files.

- The status bar shows now both stack space and project space coordinates of the
  mouse cursor.

- The skeleton projection layer works now with orthogonal views.

- Detailed review colors are now enabled by default. To get the old behavior
  back, adjust your settings (admins can do this for the whole project or
  server).

- Stacks can now be created whose planar axes have anisotropic resolution.
  The stack viewer will display these stacks correctly by scaling tiles
  separately along each axis. The tracing overlay is also compatible with these
  stacks in all orthoviews.

- Added H2N5 tile source type.

- Due to the new skeleton summary tables, some APIs are much faster now:
  1. Obtaining review info skeletons with /{project_id}/skeletons/review-status,
  2. API and connectivity information through /{project_id}/skeletons/connectivity,
  3. Listing skeletons with a minimum node count with /{project_ids}/skeletons/
  4. Getting skeleton node count with /{project_id}/skeleton/{skeleton_id}/node_count.

  In consequence the following widgets became faster too: Connectivity Widget,
  Selecting skeleton counts in the Statistics Widget, Review count based
  coloring (e.g. in Graph Widget). Opening the Merge Dialog is also faster due
  to this change.


### Bug fixes

- Reconstruction Sampler: 3D visualizations for interval preview and color mode
  were sometimes wrong and showed additional intervals. This is fixed now.
  Actual interval boundaries were not affected and are correct.

- Reconstruction Sampler: Individual intervals are not silently deleted anymore
  if referenced start or end node is deleted. As consequence interval start and
  end nodes can't be deleted anymore.

- Measurement table: no error is shown anymore after merging two listed
  skeletons.

- Radio button drop-downs and checkbox drop-downs now hide on a mouse click
  outside of the control.

- Review: fix node selection error appearing during review of some virtual
  nodes.

- Tracing layer: when trying to create a second presynaptic node to a connector,
  a warning is now shown instead of a full error dialog. Also the previously
  created target treenode isn't created anymore in this case.

- Tracing layer: prevent browser context menu on tracing overlay right click.


## 2018.02.16

Contributors: Andrew Champion, Albert Cardona, Chris Barnes, Tom Kazimiers

## Notes

- Three new OS package dependencies have been added (due to a Django framework
  upgrade), make sure they are installed:

  sudo apt-get install binutils libproj-dev gdal-bin

- Python 3.6 is now supported. Make sure to update your settings.py by replacing
  the line

  COOKIE_SUFFIX = hashlib.md5(CATMAID_URL).hexdigest()

  with the following line:

  COOKIE_SUFFIX = hashlib.md5(CATMAID_URL.encode('utf-8')).hexdigest()

- A virtualenv upgrade is required. To correctly install one updated dependency,
  the django-rest-swagger Python package has to be removed first from from the
  virtualenv, before the virtualenv is updated:

  pip uninstall django-rest-swagger
  pip install -r requirements.txt

- `requirements` files now inherit from each other: `-test.txt` includes
 the production requirements, `-dev.txt` includes test (and therefore
 production) and doc.

- CATMAID extensions no longer require users to manually edit their
  `INSTALLED_APPS` in `settings.py`. Remove if they are already in use.

- The NODE_PROVIDER settings variable (settings.py) is replaced with the
  NODE_PROVIDERS variable. The new variable takes a list of node provider names,
  which are iterated as long as no result nodes are found. Replace the former
  single string value with a list with this name as single element, e.g. if
  the current setting reads NODE_PROVIDER = 'postgis2d', replace it with
  NODE_PROVIDERS = ['postgis2d'].

- Three new types of cache backed node providers have been added: cached_json,
  cached_json_text, cached_msgpack. Tests suggest that cached_msgpack is the
  fastest.


### Features and enhancements

Reconstruction Sampler:

- 3D previews now allow to use a white background and toggle meta spheres.

- To match a given interval length, the Reconstruction Sampler will now create
  new nodes during interval creation. This allows better sampling on long
  straight lines without intermediate nodes. To disable this behavior uncheck
  the "Create bounding nodes" setting. Newly created nodes are automatically
  labeled with the "sampler-created" tag.

- By adjusting the new interval "max error" setting, it is possible to only
  create bounding nodes (if enabled) if the closest existing node is farther
  away from the ideal location than the max error value. This allows better
  reuse of existing nodes.

- Created interval boundary nodes are also automatically deleted on sampler
  removal, if possible. If a created node has not been altered in any way during
  its life time and it still forms a straight line with its parent and single
  child, it can be removed. Otherwise the node is kept.

- A new "Partner" step has been added. After a connector is selected at random,
  users are now asked to add all partner nodes to the synapse and let the widget
  choose a partner site for them.

- Sections that should be interpolated (e.g. because of large tracing data
  shifts due to image data shifts) are now respected and not over-sampled
  anymore.

- Completed intervals can now be optionally excluded from random selection.

Node Search:

- Tagged connector nodes are now shown in search results.

- Annotation search results allow now to open the Neuron Navigator page for the
  respective annotation.

Graph Widget:

- It is now possible to show links of all connector types. By default, only
  synaptic connectors are available, but this can be changed using the "Link
  types" drop down control in the Graph tab. There also the edge color for
  particular link types can be set.

- The edge color button in the option dialog has been replaced with a link type
  drop down which allows to set color and visibility per connection type.

3D Viewer:

- Stored interpolatable sections are now loaded by default. Additional project
  space sections can be configured from the Skeleton filters tab.

- Custom tags can now also apply to predefined labels like TODO or
  uncertain_end.

Miscellaneous:

- The maximum number of frames per second rendered by a stack viewer window can
  now be adjusted through the Settings Widget > Stack view > Max frames per
  second.

- The Open Widget dialog is now only opened with Ctrl + Space when no other keys
  are pressed. This allows to use key combinations like Ctrl + Shift + Space + >
  to browse smoothly through the image stack while hiding the tracing layer.

- The active node can now be moved in Z by holding the `Alt` key and
  using `,`/`.`. The stack viewer follows the node.

- Filters: a Reconstruction Sampler Domain node filer is now available. The
  required node ID can be optained from the Reconstruction Sampler Widget.

- Neuron History: a lower and upper bound for the time window in which changes
  are respected and counted can now be set.

- On CATMAID front-pages (project overview) the keys 0-9 can now be used to open
  the n-th stackgroup or stack, stackgroups have precedence.

- Sections in which nodes should be interpolated for various displays can now be
  persisted in the database using the "interpolatable sections" data model from
  the admin interface.


### Bug fixes

- Reconstruction sampler: Strahler shading color updates work now reliably.

- Reconstruction sampler: connectors in neighboring intervals are now not
  included anymore in connector listing.

- 3D Viewer: SVG export styles are correctly applied again, the exported data
  isn't transparent anymore.

- 3D Viewer: custom label matches are now always given precedence when multiple
  labels are matched on a node.


## 2017.12.07

Contributors: Albert Cardona, Andrew Champion, Chris Barnes, Tom Kazimiers
### Notes

- PostgreSQL 9.6 and Postgis 2.4 are now required.

- A virtualenv upgrade is required. To correctly install one updated dependency,
  the django-rest-swagger Python package has to be removed first from from the
  virtualenv, before the virtualenv is updated:

  pip uninstall django-rest-swagger
  pip install -r requirements.txt

- New settings field: CROPPING_VERIFY_CERTIFICATES. This controls whether SSL
  certificates should be verified during cropping and defaults to True.

- The NODE_LIST_MAXIMUM_COUNT setting can now be set to None, which disables
  node limiting. If node count limiting isn't really needed in most cases, this
  can slighly improve query performance.

- The file `UPDATE.md` will now list all administration related changes for each
  release, including required manual tasks. These changes also continue to be
  part of this change log.

- Requires running of: manage.py catmaid_update_project_configuration

- Tracing data is now by default transmitted in a binary form, please make
  therefore sure your web-server applies GZIP not only to the "application/json"
  content type, but also to "application/octet-stream". For Nginx this would be
  the gzip_types setting.


### Features and enhancements

Node filters:

- A new node filter called "In skeleton source" has been added. This allows to
  add a filter which only allows nodes of a particular set of skeletons,
  accessed through a skeleton source. This can be useful to look at connectivity
  of a particular set of neurons. It can of course be combined with other
  filters like volume intersection.

- New filter: Pruned arbor, which keeps the arbor proximal to the (tagged) cut
  points, discarding distal subarbors.

Connector table:

- Node filters are now supported.

- Attachment connectors are now supported.

Landmarks:

- The new "Landmark Widget" allows to create landmarks, form groups of them and
  use these groups to virtually transform skeletons from one landmark group into
  another one. This can be used e.g. to find homologues neurons. Virtual
  skeletons can currently displayed in the 3D Viewer.

- Defining landmarks and their groups is done in two stages: 1. define abstract
  landmarks and group those abstract landmarks. 2. link locations to individual
  landmarks and their presence in a group.

- Abstract landmarks represent e.g. a feature that can be found at multiple
  places in the data set, like the entry point of a particular neuron on the
  left and right side of a Drosophila brain. The left and right side of the
  brain would then be represented as groups, each one having expected abstract
  landmarks as members.

- Creating new abstract landmarks and groups can be done through the respective
  "Name" fields and "Add" buttons in the Landmarks tab. To link an abstract
  landmark to a group, click on either an existing landmark group member in the
  landmark groups table or on the "(none)" placeholder. The newly opened dialog
  will allow to associate landmarks with groups. Landmarks can be member of
  multiple groups.

- Linking locations to landmarks and the groups they are member of is done by
  using the right click context menu on either an existing location in the
  "Locations" column of the Landmarks table or the displayed "(none)"
  placeholder. Currently, the location of the active node or the center of the
  stack viewer can be linked. When using the latter option, it might be a good
  idea to enable the display of reference lines in the Settings Widget.

- To be able to use a landmark location in a transformation, the locations
  linked to landmarks need to be associated with at least one group. If for
  instance a physical location for the abstract landmark representing a
  particular neuron entry point has been found for the left side of a Drosophila
  brain, this location would be linked to the landmark itself and to the group
  representing the left side of the brain. To link the location to the group,
  right click the index number in the landmark's row in the Location table, the
  context menu will allow to add the landmark to all groups the abstract
  landmark is a member of (removal works the same way).

- Virtual skeleton transformations can be created from the "Display" tab. After
  selecting a target 3D Viewer from the drop down menu, the skeletons to create
  transformed virtual version for, have to be selected by choosing a skeleton
  source. With this done, a source and target landmark group can be selected.
  Transformations are only expect to provide reasonable results if the
  transformed skeletons are "enclosed" by the landmark group.

- The "Import tab" allows to import multiple four-column CSV files into landmark
  groups. The expected format is: Landmark name, X, Y, Z. Each file can be
  associated with one landmark group, landmarks with the same name will be
  matched.

3D viewer:

- Landmarks and landmark groups can be displayed. Similarly to volumes
  individual groups can be selected and adjusted through the "View settings"
  tab. Apart from the color and mesh-faces option for groups, it is possible to
  scale landmarks.

- All visible skeletons can now be exported as Wavefront OBJ file. Each skeleton
  will be rendered as a separate group, colors are preserved and written out as
  material file (MTL). Both files can be compressed as ZIP file on the fly and it
  is possible to generate a simple line based export as well as a mesh based
  representation using a user definable radius. The generated ZIP file can be
  used with services like augment.com.

Neuron history widget:

- A user filter can now be applied through the respective checkbox drop down
  element. If at least one user is selected, only events caused by those users
  are respected.

New connector types:

- Two new connector relations are available: attached_to and close_to. Like
  other connector relations, they can be used to link treenodes to connectors
  and can be used with the help of  Alt + Click context menu when a treenode is
  selected. They are available as "Attachment" and "Close to".

- If If a connector has at least one attachment relation is viewed as
  "Attachment connector" and additional clicks with such a connector selected
  will create "Close to" edges.

- To add more information about the nature of an attachment, the connector
  should be labeled, e.g. as "vesicle".

Connectivity Widget:

- All skeletons linked through a attached_to -> connector -> close_to
  relationship are now shown in a separate table if the "Show attachments"
  option is enabled.

Export management command:

- The export management command will now also export meta-annotations when the
  --annotation option is set. All meta-annotations of annotations directly
  linked to the exported neurons are exported, too.

- Users referenced by any of the exported objects are now also exported
  automatically. This can be disabled using the --nousers options.

- User references are now stored as usernames rather than numerical IDs. This
  removes the requirement of always also exporting user models, because users
  can be mapped based on their usernames.

Import management command:

- The new --map-users option allows to map users referenced in the imported data
  to already existing users in the database. This makes updating existing
  databases easier and removes the de facto import data requirement to contain
  user models. By default --map-users is not set.

- The new --create-unknown-users option will instruct the importer to create
  new inactive user accounts for users that aren't included as objects in the
  imported data. If user mapping is enabled, accounts would only be created for
  users that can't be mapped and are also not included in the import data. By
  default --create-unknown-users is not set.

- Imported class, class instance and relation objects are skipped when
  existing objects in the target project have the same name. This makes merging
  of projects also possible for semantic data (e.g. annotations, tags). The only
  exception are neuron class instances, where two different objects are allowed
  to have the same name.

- The importer now won't keep the IDs from spatial objects in the input source,
  but will instead always create new objects. This ensures no existing data is
  replaced and allows importing different sources into a single CATMAID
  instance. If the original IDs have to be used, the ``--preserve-ids`` option
  can be used. This is done for treenodes, connects, and their links.

Miscellaneous:

- Users can now choose alternative markers for connector nodes, which do not
  obscure the object being annotated: this encourages manually annotating
  synapses etc. in a manner which is more comparable with automated detections

- Exported sub-stacks now include the Z resolution.

- Added table of reviewers vs number of nodes reviewed to the "Summary Info"
  in the Selection Table widget.

- Synapse distribution plot: global and single-axis zoom and pan are now
  supported.

- Neuron dendrogram: nodes linked to connectors (synaptic sites) can now be
  highlighted.

- Tracing layer: cached tracing data is now used by default when showing
  sub-views of previously loaded data. This is useful for e.g. quickly zooming
  in. Like with the regular node cache, views not used for one minute will be
  thrown away.

- All users can now view their user analytics plot with the help of the Project
  Statistics widget.

- The NRRD file export can now transform from FAFB v14 into template brain
  space.

- Synapse Fractions: the button "Group all ungrouped" will move all skeletons
  that are not part of a group already and not part of "others" into a new
  group. To also include skeletons in "others", use a synapse threshold of zero
  in the "Filter partners" tab.

- Selection Table: Open/Save (JSON) does now preserve the order of skeletons.

- Tracing data should load faster due to spatial query improvements and
  reduction of transferred data. The tracing layer transfers data now in binary
  by default, which can be adjusted in through the tracing layer settings.

- The catmaid_setup_tracing_for_project management command does not require a
  --user argument anymore. If not provided, the first available admin user will
  be used.

### Bug fixes

- 3D Viewer: the visibility of skeletons with connector colors the same as the
  skeleton can now be controlled correctly.

- Selecting nodes explicitly with multiple stackviewers open (e.g. by
  Shift-Click in the 3D Viewer) sometimes raised an error about not being able
  to find the selected node. This is fixed now.

- Entries in the Treenode Table can now be correctly sorted by date.

- Cropping tasks can now work with HTTPS URLs.

- Graph widget: new skeletons can now be added again after individual skeletons
  have been split.


## 2017.10.02

Contributors: Chris Barnes, Dylan Simon, Albert Cardona, Andrew Champion, Tom Kazimiers

### Notes

- A virtualenv update is required.

- This release adds optional statics summary tables, which can increase the
  performance of project/user statistics significantly, but statistics will also
  be correct without them. The additional table keeps aggregated information
  about various user actions. To initialize this table, the following
  manangement command has to be run after the migration:

    ./manage.py catmaid_populate_summary_tables

  To maintain good performance, this command has to be run regularly, e.g.
  through a cron job or Celery every night. Because summary updates are
  incremental by default, they don't take much time to update.

- CATMAID's Docker images changed: The existing `catmaid/catmaid` image is now
  only a base image that is used for a simple standalone demo image, available
  as `catmaid/catmaid-standalone`. Additionally, the base image is used in a new
  docker-compose setup, which can be used if persistent data is required. The
  documentation has been updared with all the details.

- The Docker default port is now 8000 for both regular setups and docker-compose
  setups.

- The data view "legacy project list" has been renamed to "simple project list".
  It now supports separate project title and stack title filters, which can be
  preconfigured using the data view config options "projectFilterTerm" and
  "stackFilterTerm". For both simple terms and regular expressions can be used.
  The filter input boxes can optionally be hidden by setting the "filter" config
  property to false.

- Running periodic tasks is now easier and a default setup for cleaning up
  cropping data at 23:30 and update tracing project statistics at 23:45 every
  night is now available. All it needs is to run a Celery worker and a Celery
  beat scheduler. The documentation has more details.

- The cropping output file file name prefix and file extension can now be
  specified from settings.py. The defaults are:

  CROPPING_OUTPUT_FILE_EXTENSION = "tiff"
  CROPPING_OUTPUT_FILE_PREFIX = "crop_"

- CATMAID can now make use of a ASGI server to utilize WebSocket connections.
  Such a server (e.g. Daphne) needs to handle URLs that start with /channels/.
  Currently only messages can be updated this way, which already removes many
  requests for setups with many users. This allows for instance an immediate
  feedback after a cropping a sub-stack finished without requiring the client to
  check for new messages every minute.


### Features and enhancements

Project/user statistics:

- The widget should now be much faster.

- Import actions are not counted anymore by default. The "Include imports"
  checkbox can be used to change this.

- State saving is now supported.


Neuron history:

- Events by different users are now collected in separate bouts to attribute
  parallel user activity. To restore the previous behavior (users are ignored)
  the "Merge parallel events" checkbox can be checked.

- State saving is now supported

- Individual neurons can be removed with the help of an "X" icon in the firs
  column.

- A "total time" column has been added, which aggregates time across all active
  bouts formed by both tracing and review events. Since events are binnned in
  bouts, the total time is not just the sum of both tracing time and review
  time.


Node filters:

- A Reconstruction Sampler interval can now be used as a node filter. This
  allows e.g. reviewing only an interval or look only at the connectivity of
  the interval.


Graph Widget:

- Edge labels can now take different forms and can be configured in the
  properties dialog. There are two new label options available: "Fractions of
  outbound connections" and "Fractions of inbound connections". Instead of an
  absolute number they display the relative fraction. This works for both
  regular connections and connections involving groups.


Reconstruction sampler:

- Intervals for a particular interval length can now be previewed before
  creating a new sampler. To do so, use the "Preview intervals" button in the
  Sampler tab.

- Interval reviews can now be initiated directly from the interval step table.
  It will open a new review widget with pre-set interval filter and added
  skeleton. The same is possible from the synapse workflow step using the
  "Review interval" button.


Layouts:

- The Stack View section of the Settings Widget allows now the configuration of
  a list of default layouts that can be applied to newly opened stacks and stack
  groups. Layouts are useful for having a reasonable default configuration of a
  newly opened CATMAID workspace including stacks and stack groups.

- Layouts mimic nested function calls and are constructed from v(a,b) and h(a,b)
  elements for vertical and horizontal splits, o(a) for optional windows, where
  a and b can each be other v() or h() nodes, one of [XY, XZ, ZY, F1, X3D] or any
  quoted widget handle (e.g. "neuron-search", see Ctrl + Space). At the moment,
  in o(a), "a" can't be XY, XZ or ZY. To reference the 3D Viewer use X3D.

- By default only one layout is available: organize XY, XZ and ZY in four
  quadrants using one additional window (if non available the help page). This
  is its specification: h(v(XY, XZ), v(ZY, o(F1))). With h() and v(), horizontal
  and vertical splits are declared, respectively. With o(F1) a help window will
  be opened as fourth window if not already another window exists.

- Useful for organizing orthogonal views in a custom way and to create default
  workspaces. For instance, to always open a Neuron Search widget right to the
  a single XY view stack, the layout can be used: h(XY, "neuron-search").


CATMAID extensions:

- As well as supporting standalone 3rd party static files, CATMAID now supports
  fully-featured extensions, which can include database models, API endpoints,
  and tests as well as static files.

- CATMAID extensions are Django apps which follow a particular layout, and can
  be installed with `pip`

- The goal is for CATMAID extensions to be reusable and interoperable
  between versions and installations of CATMAID, reducing the need to fork it
  and keep the fork updated in parallel.

- More details can be found in the docs.

- CATMAID-autoproofreader extensions has been added to the list of
  known extensions.


3D viewer:

- Volumes can now be filtered in the volume drop-down menu with the help of a
  built-in text box.


Miscellaneous:

- The Open Widget dialog now displays a table that includes more information on
  widgets. Instead of the previously used auto-completion this table is now
  filtered.

- If multiple tile layers are used, the stack viewer layer settings (blue white
  box in lower left corner) allow to set which stacks should be respected if
  broken sections are skipped. This can be done through the "Skip broken
  sections of stacks" drop-down menu. Whether layers added after the first layer
  should be respected by default when checking for broken sections can be set in
  the Settings Widget in the "Stack view" section.

- The dialog to add a new annotation displays now the existing annotations as
  well.

- Tabbed windows: changing window aliases are now reflected in tab headers.

- The performance of node creation and deletion operations has been improved by
  preventing full node updates after these operations.

- Widgets with state saving support now also support removing previously saved
  states through a button in the widget controls available through the window
  icon in the widget title bar.

- The Selection Tool (the first icon in the top bar) has been removed, because
  it didn't provide any functionality. It is replaced by an icon to show the
  "Open Widget" dialog, which can otherwise be shown using Ctrl + Space.

- When splitting a skeleton on a virtual node, the virtual node will now only be
  instantiated if the user presses OK in the dialog, canceling won't cause a
  change of the virtual node.

- The default for hiding tile layers if the nearest section is broken (instead
  of showing the next available) can now be configured from the Settings Widget
  in its Stack View section.

- `plotly.js`, a d3-based plotting library, is now available within CATMAID,
  making it much easier to generate common plots.


### Bug fixes

- Review widget: moving in reverse direction from a virtual node doesn't show
  error anymore.

- Review widget: the Shift + Q key combination to select the next unreviewed
  node in downstream direction is respected again.

- Review widget: Shift + W and Shift + Q work now correctly if the first
  unreviewed node is a virtual node.

- Key combinations involving the Alt key were not respected on Mac OS. This is
  fixed now.

- Reconstruction sampler: the list of connectors in the selected interval of the
  synapse workflow step is now complete when refreshed.

- 3D viewer: the error shown when changing skeleton properties with an active
  connector restriction is fixed.

- The neuron history widget now calculates both tracing time and review time
  correctly.

- 'Peek skeleton' (P key) works again.

- The Split Skeleton Dialog updates the embedded 3D view again after all
  skeletons are loaded.

- Former partner nodes of deleted connector nodes can now be deleted without an
  additional tracing layer update.

- The Skeleton Projection Layer can now use the skeleton source colors and other
  colors source again.

- The simple front end data view's project filter works again

- Skeleton source subscriptions: opting in and out of applying color changes in
  source skeletons to existing target skeletons works again.

- Dragging nodes in stacks with smaller resolutions (larger nm/px) doesn't
  require large drag distances anymore, before the move is registered.

- Node selection works now reliably with orthogonal views, including using the
  "G" key.


## 2017.07.28

Contributors: Chris Barnes, Albert Cardona, Tom Kazimiers, Daniel Witvliet

### Notes

- Prepared statements can now also be used together with connection pooling.

- A virtualenv update is required.

- The following lines have to be removed from `settings.py`,

  import djcelery
  djcelery.setup_loader()
  INSTALLED_APPs += ("kombu.transport.django")
  BROKER_URL = 'django://'

- Two new treenode and connector node providers have been added: postgis2dblurry
  and postgis3dblurry. They works like the regular postgis2d and postgis3d node
  providers except that they allow more false positives, because edges are only
  tested for bounding box intersection with the query bounding box. Depending on
  the dataset, this can help performance but might require a larger node limit.

### Features and enhancements

Synapse Fractions:

- New button "Append as group". Multiple neurons will be shown in a single column.

- New UI functions to set the synapse confidence.

- Default to Upstream (fractions for input neurons).

- Shift-click to toggle selected state of partner neurons or groups, and then
  push 'J' to create a new partner group.

- X axis labels can now be rotated, from the Options tab.

- Node filters can now be applied to filter valid connector links.


3D Viewer:

- New skeleton shading modes:
  * "Axon and dendrite": like the coloring mode "Axon and dendrite", but using
	  shading like in the "Split at active node" mode.
  * "Single Strahler number": color branches of a specific Strahler number
	  in full color, and darken everything else. The Strahler number is specified
		in the tab named "Shading parameters".
  * "Strahler threshold": color branches of a Strahler number equal or higher
    than the number specifed in the Stahler number field ("Shading paramters"
		tab) in full color, darken all others. When inverted, show in full color
		branches with a Strahler number strictly lower than the specified one.

- The Z plane display now supports stack viewer layers. If multiple layers are
  shown in a stack viewer, its Z plane will render all visible layers on top of
  each other.

Review widget:

- Large neurons are handled better, rendering tables with many segments is
  now faster.

- The set of displayed columns can now be constrained with the help of the new
  "Visible reviewers" setting in the widget. Available options are "All", "Team"
  and "Self".

- A new option to automatically scroll the active segment into view has been
  added ("Scroll to active segment"). With this enabled (default), when a node
  of a segment of the reviewed skeleton is selected in the tracing layer, the
  review widget will scroll the segment into view.

- State saving is now supported.


Node filters:

- A Strahler number filter has been added to only show nodes with a Strahler
  value below/same as/above a user defined number.


Neuron Search:

- It is now possible to use the "not" operator with neuron name and annotation
  search criteria.

- Both neuron name and type columns can now be sorted.

- Filters are now supported. Only neurons will be shown of which at least one
  node is in the node filter result set.


Neuron History:

- This new widget can be opened using Ctrl+Space together with the key
  "neuron-history" or through a button in the Neuron Navigator.

- For all neurons added to this widget, time related information is presented.
  Currently, the following is calculated: Tracing time, review time, cable
  length before review, cable length after review, connectors before review and
  connectors after review.

- The components that contribute to the tracing time can be adjusted with the
  "Tracing time" drop down menu.


Reconstruction Sampler:

- This new widget can be opened using Ctrl + Space and the keyword
  "reconstruction-sampler". It allows to target reconstruction effort based on
  the spatial sampling of a skeleton. This is mainly useful for large neurons
  that can't be quickly traced to completion. The widget is organized as a
  workflow that prevents skipping steps.

- To keep track of reconstruction progress, a so called sampler is created
  for a skeleton of interest. This skeleton is typically the backbone of a
  larger neuron. The sampler keeps track of some global properties for the
  sampling. Once created, a sampler can be "opened" either by clicking "Open" or
  by double clicking the respective table row. Also note that with a sampler
  attached to a skeleton, the skeleton can not be deleted. If a skeleton should
  be deleted, delete its samplers first.

- Once opened, a sampler allows creating so called sampler domains, which are
  regions on the skeletons which should in principle be considered for sampling.
  Topological and tag based definitions of sampler domains are possible. Created
  samplers can be opened through a click on "Open" or a double click on the
  table row.

- Once opened, sampler domains can be further divided in so called sampler
  intervals. To do so the "Create intervals" buttons has to be pressed. These
  have initially all the same length (defined in sampler) and no branches.
  Intervals are meant to picked at random through the respective button.

- With an interval selected, the goal is now to reconstruct it to completion
  with all branches and connectors. CATMAID will show a warning when moved out
  of the interval. The workflow page will show both input and output connectors.

- As soon as the interval is reconstructed completely, a synapse can be picked
  at random from which the next backbone can be reconstructed. Once the backbone
  is found and reconstructed, the sampling can start over. Alternatively,
  another interval in the original skeleton can be selected at random.


Miscellaneous:

- Split/Merge dialog: the node count for both respectively remaining/new and
  remaining/old are now on top of the annotation lists.

- The General Settings section of the Settings Widget now provides an option to
  disable asking for confirmation when the active project is closed.

- Tile layers can now be configured to not automatically switch to the next
  accessible mirror if the present one is inaccessible. This is useful for some
  custom mirror use cases and can be set through the "Change mirror on
  inaccessible data" checkbox in the layer settings.

- Empty neuron name pattern components are now by default trimmed automatically.
  Empty components at the pattern endings won't leave any white space behind.
  Empty components between other components are allowed one space maximum (if
  there were spaces before). The difference is visible e.g. in the Graph Widget.

- URL-to-view links now allow selected connector nodes.

- Adding a custom mirror will now by default disable automatic mirror switching
  of the respective tile layer. Custom mirrors often come only with a subset of
  the data, which currently triggers a mirror switch by default if some tile is
  not accessible.

- The tracing layer is now faster with creating skeleton nodes, connectors and
  partner nodes by avoiding unneeded node updates.

- Export widget: exporting neurons as NRRD files is now supported. The NAT R
  package is used for this. Check documentation for setup.

- The tracing tool has now a button to refresh CATMAID's caches for neuron names
  and annotations. This can be used to update neuron names with components that
  were changed by other users. Additionally, such a cache update is performed
  automatically once every hour.

- URLs to a particular view work now also with a location and a skeleton ID only
  rather than requiring a node ID always.

- Using "Shift + x" and "Ctrl + x" will now activate a checkbox selection mode
  and the cursor turns into a crosshair. In this mode one can draw a rectangle
  everywhere on the screen and all checkboxes that are behind the rectangle will
  be toggled using "Ctrl + x" (turned on if off and vise versa) or checked with
  "Shift + x". Either releasing the drawing mouse click or a second "Shift + x"
  or "Ctrl + x" will deactivate the tool again.

- All skeleton source widgets (typically those with a skeleton source drop-down
  menu) now support copy and paste of skeleton models. Pressing "Alt + Ctrl + c"
  in an active widget will copy its skeletons (along with colors) into a
  clipboard. Pressing "Alt + Ctrl + v" in another widget will then paste those
  models into the now active widget.

- When using the Z key to create new nodes, existing nodes are not as easily
  selected from a distance anymore. Before, the radius around a click event was
  too large and the closest node around the click was selected. Other nodes will
  now only be selected if the mouse cursor is close to their circle graphic on
  screen.


### Bug fixes

- Graph widget: re-layout works again.

- The Docker image can be used again without requiring a manual restart of the
  uWSGI server.

- Zooming in using the "=" key and using Shift + Z to join and create nodes both
  work again.

- Links inside the simple Search Widget can be clicked again.

- Back-end calls with large parameter lists can be used again (e.g. review
  status in the Connectivity Widget).

- Highlighted tags in the Neuron Dendrogram widget are now correctly displayed
  next to the nodes they belong to. Before, each tagged node had all selected
  tags shown next to it, regardless of whether it would be tagged with them.

- 3D viewer: the textured Z section rendering in the 3D Viewer now respects the
  mirror setting from the tile layer.

- 3D viewer: a memory leak in displaying Z sections with images has been fixed.
  This allows long continued Z section browsing without crashing.

- 3D viewer: the accurateness of object picking on neurons and location picking
  on z panes has been improved.

- Cropping image data works again.

- Setting a stack viewer offset won't cause an error anymore.

- User interaction without a reachable server (e.g. due to a disconnected
  network) doesn't lead to image and tracing data freezing anymore.

- Pressing key combinations before the tracing layer has loaded is now handled
  more gracefully (no error dialog).

- 3D viewer: the active node split shading can now handle changed virtual nodes
  to which it is lacking information and won't raise an error.

- All newly opened widgets that support it, appear now in the "skeleton source"
  drop-down menus of all other widgets from that moment on. This was a problem
  mainly with Analyze Arbor, Measurements Table, Morphology Plot, Neuron
  Dendrogrm and Treenode Table.


## 2017.05.17

Contributors: Andrew Champion, Tom Kazimiers

### Notes

- A virtualenv upgrade is required. To correctly install one updated dependency,
  the django-rest-swagger Python package has to be removed first from from the
  virtualenv, before the virtualenv is updated:

  pip uninstall django-rest-swagger
  pip install -r requirements.txt


### Features and enhancements

Widget state saving:

- Infrastructure has been added to store widget configuration client side in a
  browser cookie. This makes it easy to update widgets to support automatic
  saving and loading of state information. The automatic saving and loading
  behavior can be configured in the General Settings section of the Settings
  Widget. To explicitly save the state in a supported widget, the respective
  button available through the "Window Configuration" title bar icon can be used
  as well.

- State saving support has been added for the 3D Viewer and the Connectivity
  Widget.

Generic node filtering:

- A generic user interface for filtering nodes is now available to widgets. If a
  widget supports it, the filtering user interface is available through the
  filter icon in the widget's title bar.

- The user interface has a "Filters" tab which lists all active filters for a
  widget and a "Add filter" tab, which can be used to create new filter rules.

- Filter rules select nodes that are kept, i.e. the filter application results
  in a list of nodes that match the filter expression.

- Different filter types are available at the moment: Only end nodes, only
  tagged nodes, only nuclei, only a sub-arbor starting from a tag, tag defined
  region, created by user(s), node creation/edite time, binary split, axon,
  dendrite, synaptic connectivity and volumes. Some come with own user input
  elements, but all can optionally be applied to only a subset of skeletons.

- Multiple filters can be combined, e.g. all branch nodes with a particular tag
  and end nodes. All filter rules are combined in a left-associative fashion and
  union and intersection can be used as operators.

Connectivity widget:

- Support for node filtering has been added, it can be configured through the
  filter icon in the title bar. All features listed under Generic Node Filters
  are supported. If a node of a skeleton from the top list doesn't match the
  filter expression, synaptic connections involving it will not be respected.

Review widget:

- Whether detailed review colors should be used is now persisted.

- The checkbox "Save review updates" allows to disable sending review updates to
  the server. Ending review or closing the widget will cause all review updates
  to be lost. If disabled, a warning is displayed. This is useful to only use
  the "navigational" features of the review widget.

- Support for node filtering has been added, it can be configured through the
  filter icon in the title bar. All features listed under Generic Node Filters
  are supported. If nodes are filtered, all percentages are relative to the
  filtered set of nodes.

3D viewer:

- The color of custom tag spheres can now be adjusted through a "color" button
  right next to the custom tag pattern.

- The color of the floor can now be adjusted though a "color" button next after
  the "Floor" checkbox.

- Skeleton coloring can now be set to not interpolate between different vertex
  colors and instead use always child colors for an edge.

- The color and whether to display mesh faces of individual volumes can now be
  adjusted more easily. A color selector is available right next to the checkbox
  of each visible volume in the volume drop-down menu. The global color controls
  are used as default for newly displayed volumes.

- Support for node filtering has been added, which can be configured through the
  filter icon in the title bar. All features listed under Generic Node Filters
  are supported.

Tracing layer:

- When inserting a new node between two existing nodes, the new node's user
  will now be the logged in user as long as the skeleton is not locked. This
  makes it easier for reviewers to make corrections, because the new node can
  now be moved (instead of only initially placed). If the neuron is locked, it
  is only possible to create a collinear node between parent and child with the
  child's user (e.g. through tagging a virtual node).


Miscellaneous:

- When a node is selected a minimal node status line is now shown again using
  information already available in the client. If the "Show extended status bar
  information" setting is the Settings Widget is checked, additional information
  is fetched from the back-end.

- The SWC export by default now maps real node IDs to incremental IDs starting
  with 1 from the root node, which is something some SWC tools expect. To
  disable this uncheck "Linearize IDs" in the SWC export dialog.

- Neuron Navigator: It is now possible to delete multiple neurons from a neuron
  listing.

- The importer widget now allows to allow multiple SWC files at the same time.


### Bug fixes

- Export widget: The SWC export link works again.

- Tracing tool: using the personal tag set doesn't remove existing tags anymore
  when added or removed.

- Fix catmaid_insert_example_projects management command.

- Review widget: it is possible again to use Q/W to move along already reviewed
  segments (re-review of nodes).

- Fix some accidental key mapping collisions of some special keys and media
  keys.

- Connector nodes can be deleted again right after they were created.

- 3D viewer: connector links are displayed again if connector restrictions are
  in use.

- Radius creation works now in orthogonal views as expected.

## 2017.04.20

Contributors: Albert Cardona, Tom Kazimiers

### Notes

- A virtualenv update is required.

- The location of the `manage.py` script changed: it moved a level up into
  `django/projects`. All other configuration files remain where they are. Make
  sure to update your `settings.py` file by replacing the line
  `from settings_base import *` with `from mysite.settings_base import *`.

- Python 3.5 is now experimentally supported. Most functionality should work
  without problems. To test, make sure to update `settings.py` by replacing
  the fragment `hashlib.md5(CATMAID_URL)` with
  'hashlib.md5(CATMAID_URL.encode('utf-8'))'.

- To use the skeleton import API users or groups now need to have the can_import
  permission.


### Features and enhancements

3D viewer:

- Nodes on specific section of the focused stack can now be automatically moved
  to an interpolated location. The "Skeleton filters" tab provides now options
  to either interpolate nodes on broken sections or a custom list of sections.
  The new location in the average X/Y location of the parent and child. If only
  parent or child is available (leaf or parent), its X/Y location is used.

- An started animation export can now be canceled through a "Cancel" button.

Review widget:

- Segments can now be reviewed in downstream order by unchecking the "Upstream
  review" checkbox. Q will still move downstream and W upstream. Already
  reviewed nodes are skipped in both directions.

- Only show "Done" message if 100% are reviewed in one of the selected columns,
  including Team. Team is now checked by default.

Import Export widget:

- The Export Widget has been renamed to "Import Export Widget", along with it
  its short-name for Ctrl+Space.

- If a user has import permissions on a project, an "Import" and an "Export" tab
  are displayed. The new import tab contains a simple SWC import, which allows
  to select an SWC file and import it. If successful, the new skeleton is
  selected right away.

Neuron Navigator:

- Instead of a "Last used" column annotation tables now show an "Annotated on"
  column. The last used date used before reflected the last change of an
  annotation itself. Now the creation time of the link relation is displayed,
  which doesn't change during a merge or split operation, unlike "edition time".

Splitting and merging:

- In the split and merge dialog, instead of selecting the skeleton/part with
  more nodes as default "winning" skeleton, the skeleton with a greater cable
  length is now chosen as default "winning" skeleton.

- Keep original creation time and edition time of annotation links that are
  copied to the newly created part on a split skeleton.

- When skeletons are merged and share annotations that should be kept, the
  older annotation link creation time will now be stored in the final neuron
  annotation link.

Miscellaneous:

- Refreshing the nodes on the StackViewer will not print the info on the active
  node in the status bar. This saves one additional request to the server,
	speeding up tracing from high-latency locations such as overseas.

- The Measurement Table now highlights the active skeleton.

- Alt+T can now be used to tag a node with a predefined set of tags. This set
  can be configured through the Settings Widget, using the "Personal tag set"
  field in the Tracing section.

- The SWC export button in the Tracing Tool toolbar has been replaced with an
  Export Widget entry. Additionally, SWC files for multiple skeletons can be
  created at the same time and exported together in a Zip archive.

- Many widgets can now have aliases, which will be displayed in parentheses
  after the name in the window title bar. A small window-like icon next to the
  window name toggles controls to change the widget alias.

- Review status colors can now be more fine-grained. The Settings Widget
  contains now the option "Use detail review color status" as part of the
  Tracing section. If enabled, ten different colors plus the regular 0% and 100%
  color will be used instead of three.

- Generating the URL to a view now respects loaded stack groups. If a stack
  group was initially loaded, it is included in the URL.

- It is now possible to control the number of sections moved when Shift is
  pressed while using ",", "." or the mouse wheel. This step size is controlled
  through the "Major section step" setting in the "Stack view" section of the
  settings widget. Alternatively, for a dialog to set a new step size, the key
  combination Shift + # can be used.

- The Connector Table now also displays the link creation time besides the
  edition time.

- Tracing layer: Moving to a child node using "]" doesn't query the server
  anymore if child info is already available in client.


### Bug fixes

- 3D Viewer: active node sphere is now hidden if no node is selected.

- Image data layers that are added to a stack viewer will be added after the
  last existing image data layer and before other layers. This makes sure
  tracing data stays on top.

- Selecting an unreachable mirror won't hide the tracing layer anymore.


## 2017.03.16

Contributors: Albert Cardona, Tom Kazimiers, Andrew Champion


### Notes

- A virtualenv update required!

- The 'classic' node provider has been removed, use 'postgis3d' or 'postgis2d'
  instead.

- Performance of the default node query strategy (NODE_PROVIDER = 'postgis3d')
  improves now when connection pooling is used and PREPARED_STATEMENTS = True.

- Both 'postgis2d' and 'postgis3d' node providers support now prepared
  statements for connector queries.

- PyPy is now supported and can be used to improve performance of back-end heavy
  endpoints. Most functionality is available, except for the following: Ontology
  clustering, Cropping, Synapse clustering, HDF 5 tiles and User analytics. To
  use PyPy, a new virtualenv using the PyPy executable has to be created.

- There is now a catmaid_prewarm_db management command, which can be used to
  populate OS and database buffers with heavily used tables.


### Features and enhancements

Graph widget:

- The "Selection" tab now has two new buttons that provide the ability to invert
	the selection, and also to select graph nodes based on matching a text string
	or by a regular expression (when the text starts with a '/').

3D Viewer:

- With the help of the new "Update active" checkbox in the "View" tab it is now
  possible to automatically update the active skeleton if it changes.

- It is now possible to hide edges that represent a link between a node and a
  connector. This is also respected with connector restrictions enabled and can
  be set with new "Show connector links" checkbox in the "View settings" tab.

Selection table:

- To prevent accidental sorting the new "Lock order" checkbox can be enabled.
  Clicks on the table headers will have no effect if the order is locked.

- Two new action icons are added on the right of each row: move a skeleton up or
  down in the table.

Annotation graph:

- A new 'Annotation Graph' widget provides a graph like visualization of
  CATMAID's annotation space, which is mainly useful to visualize annotation
  hierarchies. Meta-annotation are linked to annotations through edges. This
  widget can be opened with Ctrl+Space together with the 'annotation-graph'
  keyword.

- Optionally, the minimum and maximum number of linked annotations in a single
  hierarchy can be configured.

- Selecting an annotation will query all (sub-)annotated skeletons, which can be
  used as through a regular skeleton source selection in other widgets.

Miscellaneous:

- Tracing tool: the "Show labels" setting is now remembered across sessions.

- Right clicking on a stack viewer won't bring up the browser context menu
  anymore. Instead, the right mouse button can now be used for panning, too.

- The merge dialog has now a "Swap" button in the lower left corner. It can be
  used to swap winning and losing skeleton in a merge.

- Add a 'select' tracing modes to the tracing tool: Clicking an active skeleton or
  synapse tracing mode button (first two buttons in toolbar) will switch to the
  select mode where clicking doesn't create new nodes.

- The layer settings of image data layers allow now to add custom mirrors,
  which is useful to e.g. make a local copy of the image data availabl in
  CATMAID. This can reduce latency due to remote image loading considerably. See
  the user FAQ in the documentation for more details.

- Annotation pages in the Neuron Navigator now also list meta annotations and
  provide a way to de-annotate them.


### Bug fixes

- Fix occasional tracing overlay resizing problem where a portion of the screen
  would not show tracing data, but also won't update.

- 3D viewer: broken sections can now be displayed again.

- 3D viewer: the Z plane with stack images will now render correctly for the
  default maximum zoom level.


## 2017.02.16

Contributors: Chris Barnes, Albert Cardona, Andrew Champion, Tom Kazimiers

### Notes

- A new NODE_PROVIDER option can be added to settings.py, which can be used to
  configure the way node queries are executed. Options are 'classic',
  'postgis3d' and 'postgis2d'.  Depending on your environment, 'postgis2d' might
  be fastest, but 'postgis3d' is the current default (i.e. what has been used so
  far).

- The new PREPARED_STATEMENTS option can be added to settings.py and set to
  True to improve node query performance when connection pooling is used.
  Without connection pooling, this setting hurts performance, which is why it is
  set to False by default.

- Stack mirrors (see below) are not displayed by default in CATMAID's standard
  data views. To show them, '"show_mirrors": true' (including double quotes) has
  to be added to the respective data view configuration in CATMAID's admin
  interface.

### Features and enhancements

Stack mirrors:

- To reduce loading time of image data from different places around the world,
  it is common to copy the image data set and make it available from a server
  closer to its users. These "stack mirrors" are now handled differently by
  CATMAID. Until now it was common to select the closest mirror manually by
  clicking on an image on CATMAID's project list or by clicking on the
  respective link. To select a particular "stack mirror" one now only links can
  be used, individual images are not shown anymore. If no images were used
  before and only links were shown on CATMAID's home page, only small visual
  change was mode: an extra stack link on top of all mirrors is added. As an
  alternative to selecting individual mirrors, both, images and stack links can
  now be used to open a stack as well and CATMAID selects the fastest mirror
  automatically.

- When using links to a particular view in CATMAID ("URL to this view"), CATMAID
  will automatically select the fastest available stack mirror.

- Once a stack is displayed the stack mirror in use can be changed: After
  clicking on the white-on-blue square in the lower left corner of the image
  data display, the image display settings will show up. In there the active
  mirror can be selected from a drop-down list.

Treenode Viewer:

- A new tool similar to the connector viewer, which allows users to
  quickly view the nodes in a treenode table.

- The viewer is opened from the treenode table.

- Nodes are shown only if they are filtered in the table, and appear in
  the order that they appear in the table.

- When the sorting and filtering in the table is changed, users can
  refresh the viewer from the table to reflect these changes.


Connector Viewer enhancements:

- Connectors can now be constrained by their pre-synaptic and post-synaptic
  skeletons.

- If either is unpopulated, it is unconstrained on that side (i.e. all
  outgoing connectors can be found by clearing the 'Post- skeletons' set).

- Sorting algorithms based on treenodes associated with the connector
  (e.g. depth) can be applied either to presynaptic or postsynaptic
  skeletons.

- The 'Reverse' button switches the contents of the two skeleton sets.

- The 'Sync' checkbox sets the pre- and post- synaptic sets to have the
  same contents (the union of their contents when the box is checked)
  and keeps them that way: this is useful for inspecting all connectors
  acting within a set of skeletons, such as reciprocal connections.

- For undirected connectors (gap junctions, abutting etc.), you can use
  either the 'pre' or the 'post' set. If both sets are populated, only
  connectors touching a pre- skeleton and a post- skeleton (with 2
  distinct edges) will be shown.

- When using the connector viewer as a skeleton source, the output is the
  union of the two skeleton sets.

- The controls have been separated out into tabs.

- N.B.: Because the Connector Viewer is now populated in a different way
  to the Connector Table, you can now only open a Table from a Viewer if
  one of the skeleton sets is empty, and a connector type other than 'All'
  is selected.


Miscellaneous:

- Bookmarks are now persistent for each project.

- The Graph Widget now offers two options when exporting SVGs: regular ones and
  Adobe Illustrator compatible ones (because Adobe isn't SVG standard conform).
  An option dialog is shown after clicking "Export SVG".

- From the Graph Widget exported SVG files preserve now the view of the widget
  (zoom and pan).

- The tag table can now be constrained by a set of skeletons.

- The tag table now gives the user information on how many skeletons are
  being used as constraints, and how many tags/skeletons/nodes are
  selected.

- When the tag table is refreshed, the filters and the last sort are
  persisted.

- The treenode table can now be filtered by node confidence, creator and
  reviewer.

- When creating new volumes with the help of the Volume Manager, the color and
  opacity of the 3D preview can now be adjusted.


### Bug fixes

- 3D Viewer: custom tag highlighting now also works for tags with upper case
  letters.

- Layer settings: checkboxes now have correct default value.

- Tag table: any tags with identical names are now treated as identical.

- Tag table: fixed off-by-one error in node count.


## 2017.01.19

Contributors: Chris Barnes, Andrew Champion, Tom Kazimiers

### Notes:

- The h5py dependency has been removed. If tile source tile 3 should be used in
  a new instance, the h5py library has to be installed manually.


### Features and enhancements

Connector Viewer:

- A new tool used to view the connectors associated with a skeleton set
  of skeletons.

- Shows a grid of mini stack viewers with their own tracing overlays,
  focused on connectors associated with the skeleton by a user-selected
  relation (i.e. outgoing, incoming, gap junction or other).

- Connectors can be sorted by their absolute or proportional depth on
  their respective skeleton trees, by the connector ID or by the
  skeleton name.

- Mini stack viewers can inherit settings from a user-defined main stack
  viewer; users can focus the main stack viewer on any connector by
  clicking on its ID in the mini stack viewer title bar.

- Users can open a connector table from a connector viewer and vice
  versa.

- Accessible with Ctrl+Space 'connector-viewer'.


Connectivity table:

- Original colors of skeletons added to a Connectivity Table can now optionally
  be used when using its skeletons in other widgets (new checkbox: "Original
  color").

- The colors used in the Connectivity Graph Plot are now the ones assigned to the
  input skeletons, i.e. the ones selected in the Connectivity Widget. These in
  turn are either its input skeleton color or the default skeleton color.

- Manual re-ordering of partner count columns has been removed. Neurons can now
  be re re-ordered through the list at the top with the help of two icons in
  each row (up and down).

- All partner tables are now paginated with a default page size of 50 entries.
  The page size can be adjusted for all tables at the same time with a drop-down
  menu at the top. "Select all" check-boxes select all entries across all pages.


Graph widget:

- Active Graph Widget windows will now zoom in smaller steps if the Shift key
  is pressed.

- Graphs saved to a JSON file now keep visibility information. Loading them
  will load all nodes hidden that have been hidden when saving the file
  initially..


3D Viewer

- Meshes are replaced with volumes and the "Show meshes" checkbox has been
  removed. Existing meshes have been transformed into volumes.

- The new coloring mode "Last Reviewer" will color skeleton nodes by the user
  color of the user that reviewed them last. The "User colormap" button can be
  used to show the mapping from color to user name.


Miscellaneous:

- The Selection Table can now be opened through Ctrl+Space by using the handle
  'selection-table' instead of 'neuron-staging-area'.

- Project and stack menu entries are now sorted by default, which makes it easier
  to deal with many projects and stacks.

- Node bookmarks can now be removed through an X icon in their respective row in
  the bookmark dialog.

- Skeleton Analytics in the Review Widget will now identify nodes in broken
  sections of all stacks linked to the current project.

- The front page project list can now be loaded as a widget using Ctrl-Space
  with 'project-list'.

- Synaptic fractions: colors of groups and partners can now be changed through
  legend of graph.

- The tag table now has a refresh button to manually update the cache and
  redraw the table.

- The tag table can now open a treenode table pre-filtered for nodes with
  the selected labels.


### Bug fixes

- The size of the embedded 3D viewer in the split/merge dialog is now adjusted
  dynamically based on the available space. This prevents some problems with
  lower display resolutions.

- 3D viewer: loading of box volumes workes again.

- The statistics widget back-end will now correctly use up-to-date time-zone
  information for the query time range. This fixes some time zone conversion
  corner cases.

- Graph widget: SVG export works again. The exported SVG now groups labels with
  node/edge. Now also single node exports are supported.

- If Ctrl-Z was pressed and released very quickly, two undo steps were taken.
  Now always only one undo step will be done per single Ctrl-Z click if not hold
  down.

- 3D viewer: partner node spheres are now also shown for restricted connectors.

- Multiple stack viewers no longer use the same ID to make requests to
  the database.

- The connector table can now be used as a skeleton source, where
  previously an error would be raised.

- The tag table now collapses any tags with identical names, but as a
  consequence does not show the tag ID (as there may be multiple IDs)


## 2016.12.16

Contributors: Chris Barnes, Andrew Champion, Tom Kazimiers

### Notes

- Virtual env update required

- Postgres 9.6 is now supported.

### Features and enhancements

3D Viewer:

- Shift+Click can now be used to jump to arbitrary locations on rendered
  skeletons. Objects already clickable in the past (like tags or the soma
  spheres) are still given precedence.


Tag Table:

- New widget allowing users to get information about node label usage in
  the project, and select skeletons based on labels which their nodes
  have.

- Accessible with Ctrl+Space by the name 'tag-table' or through the 'T' widget
  button in the Tracing Tool.


Measurement Table:

- The neuron name is now quoted in the CSV file export. This makes it more
  robust when commas are used in the name representation (e.g. if annotations).

- XLSX spreadsheet export is now supported through an "Export XLSX" button.


Importer:

- Add support for importing ontology and classification information along with
  projects, stacks and stack groups in project file based import ("Image data
  importer" in admin view).

- Projects to be imported can be split across multiple documents, if local or
  remote file import is used. This helps organizing image collections manually.


Tracing tool:

- Holding P will show the active skeleton in all open 3D viewers.

- The semicolon (";") key no longer switches to skeleton tracing mode, because
  it is active by default.

- Bookmarks can be set by pressing semicolon (";") and then a marker key, which
  will mark the active node (or location if no node is active) with that key.
  Pressing backtick ("`") followed by the marker key will return to the marked
  node or location. Pressing single quote ("'") followed by the marker key will
  instead activate the marked skeleton and move to the closest skeleton node.

- Shift + H will go to the last node you edited in any skeleton.


Tracing layer:

- Connectors connected to the active skeleton are now colored with a distinct,
  more yellow hue of orange, even if the connection is not in the visible
  section.


Miscellaneous:

- The Graph Widget can handle larger graphs much better now. Also its mouse
  action have slightly changed: moving while having the left mouse button down
  will pan the view, pressing additionally the Ctrl key enters rectangular
  selection mode.


### Deprecations and Removals

- Special behavior of tile source type 2 stacks to interoperate with a Volumina
  tile server prototype has been removed.


### Bug fixes

- Review widget: auto centering works again

- Review widget: location lookup of warnings now works again in all cases.

- Skeleton source subscriptions: fix accidental sharing of skeleton sources.
  This caused e.g. losing the connection between a Selection Table and a 3D
  viewer as soon as another 3D viewer was opened.

- The Classification Editor of CATMAID's Ontology Tool can be started again.

- Using the closing bracket ("]") to walk a neuron does not stop working
  anymore after the end of a branch is reached.

- 3D viewer: finding the date of the most recent change among all skeletons
  considered in a history animation now works as expected. The end point of the
  animation is now calculated correctly and all changes can be seen.

- The Classification Clustering Widget can be opened again.


## 2016.11.04

Contributors: Gregory Jefferis, Tom Kazimiers

### Notes

- Virtualenv update required

### Features and enhancements

Tracing layer:

- Alt+Click so far created gap junction connectors. This behavior is replaced
  with opening a small context menu that provides access to all currently
  available connector types (abutting, gap junction, presynaptic, postsynaptic).
  Optionally, through the Settings Widget, remembering the last connector type
  created can be enabled. If this is the case, regular Shift+Click behavior is
  to create the last connector type, as opposed to pre/post-synaptic connectors.


3D viewer:

- History replay now has a reset button to load the most recent version of each
  skeleton. The new pause button will stop the animation at the current time and
  pressing start will resume playback. Additionally, a slider control now allows
  to move to arbitrary points in time of the history animations. Touching the
  slider will automatically pause the replay.


Neuron dendrogram:

- Controls are now organized in tabs and a new setting was added to change the
  line width.


Miscellaneous:

- If users have sufficient permissions, they can click on individual names in
  the Project Statistics Widget to show a User Analytics window for the
  respective user and currently selected time frame.

- Pressing Ctrl+Space will now open a dialog which allows opening a widget based
  on its short name (e.g. neuron-dendrogram) or parts of it.

- A small system check widget has been added, mainly useful for development. It
  currently only supports FPS measurement and can be opened by pressing F6 and
  entering "system-check".


### Bug fixes



## 2016.10.18

Contributors: Andrew Champion, Tom Kazimiers


### Features and enhancements

3D viewer:

- Picking now respects the Z plane. if displayed. Shift+click any location on
  it and the stack viewer position is changed accordingly. This works just like
  picking nodes, except that the active node doesn't change.

- The original camera location is now restored by default after exporting an
  animation.

- A new tab called 'History' gives access to tools for replaying the
  reconstruction of the currently loaded skeletons. The time range as well as
  the time advance per frame can be adjusted. By default, the time range covered
  starts ith the first change and ends with the last one (when no custom date is
  entered). Optionally, empty bouts where no changes happend will be skipped if
  a length (in minutes) is specified. If not disabled through the 'Include
  merges' checkbox, arbors that only where merged in at one point will also be
  displayed before such a merge.  Tags on individual nodes are currently hidden
  during animation.


Review widget:

- Skeleton Analytics, which was a separate widget before, is now available
  through a new tab in the Review Widget. It still lists the same problems for
  selected neurons as before (i.e.  missing end tags).


Connector table (available through Neuron Navigator):

- Support for abutting connectors and gap junctions has been added.

- The displayed table can now be exported as CSV file.

- The listed information for connector relations with only one partner is now
  consistent with multi-relation cases: the linked node ID, node location and
  skeleton ID are shown instead of the connector location along an empty node
  and skeleton fields.

- The widget can now pull skeletons to list connectors for from other skeleton
  sources. It acts itself as a skeleton source as well and provides all result
  skeleton IDs.


Importer:

- The project and stack importer now supports the customization of when projects
  are considered known as well as what to do with known projects: ignore, merge
  or replace.

- If remote hosts are used as a project or stack import source, HTTP
  Authentication can now be used to get access to a server.


Miscellaneous:

- The tracing tool has a new icon.

- If users get a permission denied error (e.g. due to being logged out or just
  having not enough permissions), a login dialog is now shown. It allows users
  to re-login or change the user entirely. The action causing the permission
  error, is *not* repeated automatically.

- Using brackets to navigate along a skeleton now also works if the
  reconstruction data is hidden (e.g. when the space bar is held down).


### Bug fixes

- The statistics widget now properly respects time zones when grouping by day.

- Partner neurons listed in the Connectivity Widget can now be filtered again
  with regular expressions (when the filter pattern starts with "/").

- Loading stack groups through URLs now correctly respects the specified location.

- H works correctly when a virtual node is active.

- Pressing E in the Review widget now works again when a segment was completely
  reviewed.

- The group membership permission tool in CATMAID's admin area works with groups
  again.


## 2016.09.01

Contributors: Andrew Champion, Tom Kazimiers

### Features and enhancements

3D viewer:

- The 'View settings' has a new option: 'Use native resolution'. When
  activated (default), the native resolution of the current display will
  be used. This improves image quality on HiDPI displays like Apple Retina.
  If the performance penality is too big for large scenes, this can be
  switched off again.


Connectivity Matrix:

- With the help of the "Export XLSX" button, the currently displayed matrix can
  be exported as a Microsoft Excel compatible XLSX file. Colors are preserved.


Miscellaneous:

- With the help of the 'sg' and 'sgs' deep link parameters, stack groups can now
  be loaded directly through a URL.


### Bug fixes

- If multiple stack viewers are open, skeletons can now me modified again across
  all open tracing layers. E.g. with orthogonal views, selecting a node in one
  view and adding a child in another view work again.


## 2016.08.26

Contributors: Andrew Champion, Tom Kazimiers

### Features and enhancements

3D viewer:

- When coloring by creator the user colormap dialog only shows users who have
  created at least one node loaded in the view. Additionally, a new coloring
  mode, "By Creator (relevant users)", will generate a new set of colors for
  these users from the CATMAID color scheme. This is useful if many users have
  similar colors in their user profiles.

- Rendering and removal of skeletons is much faster, which is especially
  noticeable for > 100 loaded skeletons. This also enables the use of a more
  accurate node picking (Shift+click) algorithm as default, which before was
  only used as fallback.


Volume manager:

- Volumes an now be removed (given a user has the required permissions) by
  clicking on the 'remove' link in the last column of the volume table.


Statistics widget:

- If a user has the can_administer permission for a project, the Statistics
  widget now displays an extra button to open the new User Analytics widget. It
  displays the same information as the admin view with the same name. The user
  analytics view now offers also options to adjust the max. inactivity time and
  whether all write operations should be included (as opposed to only node and
  review changes).


Tracing overlay:

- Radii can now be set to be visible for no nodes, the active node, all nodes
  in the active skeleton, or all nodes through the Settings Widget.

- Pressing Ctrl + O will set a radius with the measurement tool without
  bringing up the confirmation dialog.


Miscellaneous:

- Holding Ctrl with < or > will now smoothly animate through sections as
  fast as the active layers will allow. This also works with Shift to move
  10 sections at a time.

- The log now displays times in the local timezone.

- The connector table now lists the confidence of both the link to the
  connector and from the connector to the target treenode.


### Bug fixes

- Remove major cause of CATMAID freezing after the display of an error message.

- Annotation search lists all results again, not only first page.

- When joining skeletons, the creation time of annotations is preserved.

- Fixed an error preventing branching from virtual nodes in some cases.

- The history widget correctly displays the action time, not the current time.


## 2016.08.12

Contributors: Andrew Champion, Tom Kazimiers

### Notes

- Release 2016.08.09 is deprecated. If you have it installed, please upgrade to
  this version, 2016.08.12.


### Features and enhancements

Tracing overlay:

- Node tags now respect visibility groups.


3D viewer:

- Exporting an animation will now use the rotation axis selected in the regular
  widget controls.


### Bug fixes

- The browser link preview no longer obscures the status bar when hovering
  over the tracing layer.

- Node tags are correctly hidden when holding Space.

- Fixed an error that could sometimes happen on page load for anonymous users.

- Missing documentation for curent volumes features added to


## 2016.08.09

Contributors: Albert Cardona, Andrew Champion, Tom Kazimiers

### Notes

- A virtualenv upgrade is required.
- PostgreSQL 9.5 and PostGIS 2.2 is now required. When updating, update PostGIS
  first and update all databases in which the PostGIS extension is installed by
  running "ALTER EXTENSION postgis UPDATE;". Then perform the Postgres update.


### Features and enhancements

Tracing overlay:

- Visibility groups can be defined that hide or show nodes in the overlay
  based upon filtering criteria such as neuron meta-annotations or node
  creator. Unlike the skeleton source based visibility, visibility groups can be
  toggled instantly with HOME (for group 1) or Shift + HOME (for group 2). For
  meta-annotation based visibility, this does not require using a search as a
  skeleton source, and the set of skeletons matched by the meta-annotations is
  transparently refreshed in the background. Another visibility group,
  "Always visible", establishes a set of filters for overriding hidden groups
  such that skeletons matched by these filters will always be shown.

- The active node color for virtual nodes can now be configured to be different
  than for read nodes.

- The active node color for suppressed virtual nodes can be configured to be
  different than for unsuppressed virtual nodes. Note this only takes effect
  if the "Respect suppressed virtual nodes during navigation" setting is
  enabled.


3D viewer:

- Through the "List connectors" button on the Main tab, it is now possible to
  open a connector selection with all currently loaded connectors in it.
  Skeleton visibility and connector restrictions are respected.


Importer:

- Projects and stacks available on remote servers can now be imported,
  optionally with API-key authentication on other CATMAID instances.  The remote
  data source can of course be any URL in a JSON or YAML format understood by
  CATMAID. The import section in the CATMAID documentation holds more detail on
  this. For CATMAID, the new "projects/export" endpoint provides all required
  data that is visible to the requesting user.


Graph widget:

- The new button "Open Connectivity Matrix" in the Export tab will open a new
  Connectivity Matrix widget for the current graph, including its groups.


Connectivity matrix:

- It is now possible to manually change the order of multiple entries at once,
  which is useful to move sets of entries. The "Display" tab now has a "Manually
  edit order" option. If checked, number input boxes are shown next to each row
  and column head as well as a "Re-order" button in the top-left cell if the
  table. After the numbers are adjusted to the desired order, the "Re-order"
  button will apply the new ordering. Negative and decimal numbers can be used.

- Connectivity matrices can now be exported as PDF. The "Export PDF" button on
  the "Main" tab will open a dialog explaining that this PDF export is made
  through having the browser print the table and how to enable colors. Pressing
  "Print" will show the browser's print dialog for only the table.


Settings widget:

- Tracing overlay colors customized in the settings widget are now persistent.

- Neuron name settings customized in the settings widget are now persistent.

- The delimiter used to separate annotations in a neuron name can now be
  configured in the Annotations section of the Settings Widget.

- It is now possible to configure the available page length options used by
  most tables from a central place. This is done through the "Table page length
  options" setting, which is available from the Settings widget. For widgets to
  be aware of page length setting changes, they have to be reloaded.


History tables:

- Starting with this release, CATMAID will record every single change to its
  database tables in so called history tables. This makes it possible to
  reconstruct the actual history of data (e.g. neurons) and user contributions.
  Even data deleted in CATMAID can now be recovered without touching backups.

- The log widget in the front-end provides a way to few the history: It has a
  new tab called "History", where each event that caused related database
  changes is listed.


Miscellaneous:

- Alt + Y will always create a new selection table and add the active neuron
  to it. Also works with Shift.

- Images on CATMAID's front-page are now loaded lazily, i.e. they are only
  requested and shown once they come into view. This improves performance
  significantly when displaying many sample images.

- New filter "Label Color Map" will false-color stacks of label ID images.

- The button "Add annotations to neurons" above annotation lists in the
  Neuron Navigator makes it possible to send currently selected
  annotations to other neurons. Those target neurons are selected by
  choosing a skeleton source in a dialog box, which is shown to the user
  once the button is pressed.

### Bug fixes

- Additive blending between layers now works also when filters are in use. This
  allows for proper in-browser composite generation.

- Hidden nodes are no longer selected by G or Shift + Y.

- All skeleton sources are now selectable when exporting NeuroML.

- Fix "Reset to inherited default" and "Lock this setting" buttons in settings
  controls not being clickable.

- All layouts of the color picker can be used again (i.e. resizing it).


## 2016.05.26

Contributors:: Albert Cardona, Andrew Champion, Tom Kazimiers

### Notes

- The default image base setting for the importer has changed. If you use the
  importer along with this setting, please update your settings.py file to now
  use IMPORTER_DEFAULT_IMAGE_BASE instead of CATMAID_IMPORT_URL. The semantics
  stay the same.


### Features and enhancements

Graph widget:

- If a skeleton is appended that already exists in a group, the group's color
  and label now doesn't change anymore. Instead a info message is shown.

- Selected edges can now be removed with the help of the "Remove" button in the
  "Selection" tab. Also, a help text icon has been added to the title bar. The
  widget help window currently only contains information on how edges/links
  between nodes can be hidden.


Volume widget:

- Preview for alpha shapes is now disabled by default due to its potential
  re-computation cost.

- Convex hull and alpha shape meshes are now only automatically re-generated on
  property changes if preview is enabled.

- Saving a new volume makes sure the volume's mesh is up-to-date and will
  re-generate it if needed. Re-generations will now also show an info dialog.
  If no mesh could be generated, saving is not allowed and the edit form will
  stay open.

- Two new filters for convex hulls and alpha shapes are now available: "only
  end nodes" (optionally including the root) and "only branch nodes". These
  will restrict the base point set for volume generation.

- Alpha shapes now use the inverse of the alpha value used so far. This makes it
  easier to use since it translates directly into nanometers.

- If a synaptic connection filter is used with Alpha shapes and convex hulls, it
  is now possible to select all synaptic nodes, regardless of the partner
  skeleton (select "None" as partner neurons), and to select both pre- and
  post-synaptic nodes at the same time.

- Alpha shapes now use a different implementation which takes a little bit more
  time to compute, but doesn't require re-computation if different alpha values
  are used. This makes finding a good alpha value much quicker. The input field
  for the alpha value to use is now also a numeric field in which arrow keys and
  mouse wheel can be used to change the value. A second numeric input allows to
  change the step size of alpha value changes.

- For preview, volumes now use the color and opacity defined in the 3D viewer.


Tile layer:

- An efficient browsing mode is now available that will not load tiles at
  the periphery of the stack viewer. This is useful to reduce data use and
  browsing latency on bandwidth-limited connections. To use this mode, increase
  the "Tile area efficiency threshold" in the tile layer controls.


3D viewer:

- Meshes and volumes can now optionally be displayed with visible faces instead
  of wireframe only.

- Volume list is now updated when new volumes are added, re-opening the widget
  is not required anymore.

- Transparent volumes are now displayed correctly.


Miscellaneous:

- If a client tries to perform an operation without having the most recent data
  available and the performed action is canceled, a more helpful dialog is now
  shown. It explains the situation and offers to refresh the client view
  (currently only nodes in the tracing layer are refreshed).


Administration:

- The image data importer available from CATMAID's admin interface supports now
  the specification of stack groups. It can also apply custom translations when
  mapping imported stacks to imported projects.


### Bug fixes

- Creating nodes using the Z key without other nodes in close proximity works
  again.

- Zoom level slider initialized correctly for stacks with eight zoom levels.

- Showing connector info for edge in Graph widget (Alt+Click) now works also if
  the source is a single neuron and the target a group or split node.

- Activate target node of a joined-in skeleton again.


## 2016.04.18

Contributors: Albert Cardona, Andrew Champion, Tom Kazimiers


### Features and enhancements

Miscellaneous:

- The skeleton projection layer can now draw the colors used from the selected
  source. This is now the default and can be changed in the settings widget with
  the help of the "Use source colors" checkbox.

- Unavailable images on CATMAID's front pages are now displayed as a gray
  placeholder box, instead of the broken image icon of the browser.

- A new volume type was added: alpha shapes can now be created in practically the
  same way as convex hull volumes are created. Alpha shapes have one additional
  parameter: alpha. It is used to filter edges for result mesh and has to be
  fairly low with our spatial dimensions. Values around 0.00001 seemed to work
  well in some cases. The preview of alpha shapes is disabled by default, because
  they can take much longer to compute.

- Materialized virtual nodes have now the correct edition time set, which make
  operations like adding a child to a virtual node work again (state checks
  prevent this with wrong edition time).

- The neuron search will now show a warning and cancel a search if a query
  annotation doesn't exist and the query term doesn't start with a forward
  slash (used for regular expressions).


### Bug fixes

- Creating synaptic connections from connector nodes across sections works
  again.

- Inserting a node along an edge will now render correctly right after using
  ctrl+alt+click.

- Merging two skeletons while the losing skeleton was loaded into another widget
  (e.g. Selection Table) doesn't trigger an error anymore.

- Undoing confidence changes works again.


## 2016.04.15

Contributors: Albert Cardona, Andrew Champion, Daniel Witvliet, Stephan Gerhard, Tom Kazimiers

### Notes

Starting with this release CATMAID uses a new database migration system. To
update an existing CATMAID instance safely, please follow these steps:

1. Make sure you have CATMAID updated to the last release (2015.12.21),
   including all database migrations and up-to-date Python packages.
2. Upgrade to this version (or a newer one) and update pip and all Python
   packages (in within your virtualenv), South can be removed afterwards:

   ```
   pip install -U pip
   pip install -r requirements.txt
   pip uninstall south
   ```

3. Remove the following variables from settings.py file (in
   `django/projects/mysite/`): `TEMPLATE_DIRS`, `TEMPLATE_DEBUG`

4. Fake initial migrations (and only the initial migration!) of the
   `contenttypes` app and apply its other migrations:

   ```
   python manage.py migrate --fake contenttypes 0001_initial
   python manage.py migrate contenttypes
   ```

5. Fake initial migrations (and only the initial migrations!) of all used
   Django applications to register current database state:

   ```
   python manage.py migrate --fake admin 0001_initial
   python manage.py migrate --fake auth 0001_initial
   python manage.py migrate --fake authtoken 0001_initial
   python manage.py migrate --fake catmaid 0001_initial
   python manage.py migrate --fake djcelery 0001_initial
   python manage.py migrate --fake guardian 0001_initial
   python manage.py migrate --fake kombu_transport_django 0001_initial
   python manage.py migrate --fake performancetests 0001_initial
   python manage.py migrate --fake sessions 0001_initial
   python manage.py migrate --fake sites 0001_initial
   python manage.py migrate --fake taggit 0001_initial
   ```

6. In the future no syncdb step is required anymore. Continue with the rest of
   the regular update procedure:

   ```
   python manage.py migrate
   python manage.py collectstatic [-l]
   ```

This procedure will only be required for upgrading an existing instance to a
release newer than 2015.12.21. It won't be needed to migrate from newer
releases.

Also note that if you are running an Apache/mod_wsgi setup (or referencing
django.wsgi), you have to re-generate your configuration with:

   ```
   ./django/create_configuration
   ```

Additionally, PostgreSQL is now required to be of version 9.4.


### Features and enhancements

Tracing overlay:

- Colors of skeleton nodes and edges in the tracing overlay can now be
  configured to follow colors from selection tables. To configure which
  skeleton sources to use to select colors, click the skeleton source control
  icon (the gear) in the title bar of the stack viewer.

- Visibility of skeletons in the tracing overlay can also be controlled by
  skeleton source subscriptions. To enable this, check "Hide skeletons not
  in the skeleton source subscriptions" in the Settings widget under Tracing
  Overlay > Skeleton colors. Note that it the tracing overlay may not update
  the visibility of some skeletons until a navigation action is performed.


Gap junctions:

- A new non-directional connector type for gap junctions can now be created
  when tracing by Alt + clicking in the tracing overlay. Edges for gap
  junctions are displayed in purple.

- Gap junction partners can optionally be displayed in a separate table in the
  Connectivity Widget by checking "Show gap junctions". This table has its
  own selections for confidence and count thresholds.


Volumes:

- The volume widget can create a new volume type: convex hulls. These can be
  created around a set of nodes from any skeleton source. Different filters can
  be combined: filters to allow only nodes that have a certain tag, a sub-arbor
  relative to such nodes (optionally occurring a definable number of times), a
  region between two tags tag or nodes that are synaptic to skeletons of another
  skeleton source. Node radii can optionally be ignored, but they are respected
  by default. A preview of the current filter set can be displayed in the first
  available 3D viewer.


3D Viewer:

- Gap junctions are displayed like synapse edges in purple.

- Stack related settings (bounding box, missing sections and z planes) are now
  moved to a tab called "Stacks".

- Stack bounding boxes and missing sections now update when stack viewer focus
  changes.

- A new sphere shading allows for a better depth perception.

- Volumes (created in the Volume Widget) can be displayed. A new selection
  control in the "View settings" tab allows to select individual volumes. They
  are colored the same way as they regular mesh. Currently, the color isn't
  updated on purpose to allow the easy creation of differently colored volumes.

- When the current Z plane is displayed, it will now have the section's images
  data mapped to it. The used zoom level (resolution) and the opacity can be
  adjusted and orthogonal stacks are supported, too.

- When restricting connectors to those shared by groups, you can now choose
  to include only those linking pre->post between the two groups in a specific
  direction.


Skeleton Projection layer:

- Instead of supporting only the display of the active skeleton, the projection
  layer can now subscribe to other skeleton sources and display multiple
  skeleton projections at the same time. The used source can be selected in the
  Settings Widget. This way, for instance, a Selection Table could provide input
  to the projection layer and effectively control which skeletons will be
  projected.  And Through its own subscriptions, the Selection Table could even
  provide a dynamic list that includes the active node.


Neuron Search:

- A search result can now be exported as CSV. Only selected rows are exported.
  The resulting CSV will contain neuron IDs and neuron names. If annotations are
  displayed, a third column includes annotations.


Undo:

- Some actions are now stored as so called commands in a history, which can be
  displayed in a dialog by pressing the F9 key. Commands in this history can are
  reversible. They can be undone either through the history dialog or by pressing
  Ctrl+Z.

- Through the history dialog, undone commands can also be redone. Of course,
  once one diverges from the list of previously undone commands by executing a
  completely new command (e.g. creating a node), redo is not possible anymore.

- The following actions are recorded into history: tag add/remove/edit,
  annotation add/remove/edit, node radius edit, neuron rename, confidence
  change, connector link/unlink and node add/insert/move/remove/.


Ontologies, classification and clustering:

- Ontology tool widgets don't reset each other anymore if they are loaded.

- The Classification Editor and Ontology Editor open sub-trees now quicker.

- Clustering ontology based classifications is much faster and works for
  multi-level ontologies on thousands of classification graphs.


Administration and Performance:

- The return type of many performance-critical queries, like querying nodes
  for the tracing overlay, is now correctly specified as 'application/json'
  rather than 'text/html'. Make sure your nginx has gzip enabled for the
  'application/json' type in its 'gzip_types' setting so that these responses
  are compressed.


Miscellaneous:

- Dragging a window into the center of another window now creates a tabbed
  window where both windows share the same area of the screen and can be
  switched between using tabs at the top of the window. Additional tabs
  can be added by dragging more windows into the center of the tabbed window.
  The active tab can be removed from the tabbed window by dragging it to
  another location in the window layout.

- Dragging a window onto the top, left, bottom, or right edge of an already
  tabbed window while holding SHIFT will add it to that location inside the
  tab.

- There is now a setting to invert the behavior of CTRL when navigating
  parent/child topology, i.e., when enabled [ and ] will navigate to the
  next real node by default, while holding CTRL will go to virtual nodes.

- Which layers are hidden when Space is held is now configurable by checkboxes
  in the Stack Viewer's layer controls.

- Scroll bar positions in widgets are now maintained when they change their
  size.

- Non-superusers can now see user analytics and proficiency reports for
  projects for which they are administrators.

- WebGL layers are now compatible with DVID stacks.

- Tile layers now have an option in the layer controls to hide the tile layer
  if the nearest section is marked as broken, rather than the default behavior
  of displaying the nearest non-broken section.

- Clustering over large sets of ontology based classification is now much faster.


### Bug fixes

- The skeleton projection layer can be used again and now renders lines with the
  same width as the tracing layer. This width can be configured in the settings
  widget.

- Color pickers will now update the color of color picker enabled DOM elements
  again.

- Fixed hiding edges with less than 2 synapses in the Graph Widget resulting
  in no edges.

- Fixed an issue where cloning the Graph Widget cloned into the wrong widget.

- Fixed an issue preventing removing split neurons from the Graph Widget.

- Fixed an intermittent exception when renaming neurons.

- Fixed a second Neuron Search widget not working properly.

- Adding a neuron to a Selection Table now re-runs the sorting scheme.

- Fixed Connectivity Matrix cloning.


## 2015.12.21

Contributors: Albert Cardona, Andrew Champion, Eric Trautman, Tom Kazimiers

### Features and enhancements

Selection table:

- A new option ("Append with batch color") allows to override the color and
  opacity of appended skeletons with the current batch color and batch opacity.
  It is deselected by default.

- Clearing the table doesn't ask for confirmation anymore. This has been removed
  for consistency with other widgets and because of the now available option to
  save/open skeleton lists.


New widget "Synapse Distribution Plot":

- For one or more neurons, plot distances of postsynaptic sites relative
	to an axon initial segment, represented by a skeleton node that is either
	computed or given via text tags.
  Each row represents the inputs contributed by a presynaptic arbor.
  Presynaptic arbors (rows) are sorted from more to less synapses.
  Presynaptic arbors can be filtered (i.e. hidden away) by a threshold
  on the number of inputs each provides, or by being listed in another
  widget that has selected skeletons.
	Individual synapses take by default the color of the postsynaptic arbor
	(that is, the arbors added via "Append"), but can be colored as well
	according to neuron colors in another widget.
  Click on an individual postsynaptic site to go to the corresponding
  skeleton node.
  Click on the legend to jump to the skeleton node representing the
  axon initial segment, relative to which all distance measurements
  where made. All presynaptic neurons are available in a separate
  skeleton source for each widget to pull neurons from.


New widget "Synapse Fraction":

- For one or more neurons, render a normalized stacked bar chart with
  the number of synapses for/from each partner skeletons (directly either
	upstream or downstream). Can group partner skeletons: add groups by
	selecting a skeleton source (another widget listing skeletons).
	Click on the legend to edit (title, color) the group, or remove it.
	Click on the legend to go to the nearest node in the partner skeleton.
	To open this new widget, open a connectivity widget and push the
	button named "Open partner chart".


Settings widget:

- Persistent settings are now scoped, so that default settings may be
  configured for an entire CATMAID instance ("global"), for each project
  ("project"), for each user ("user"), and for each user for each project
  ("session"). Only administrators have access to change project settings,
  and only superusers have access to change global settings. This allows,
  for example, administrators to set up recommended defaults for projects so
  that users only need to adjust their settings where their preferences differ
  from the project defaults. A selection box for which scope to adjust is
  at the top of the settings widget. Persistent settings will display
  information about scopes and defaults when hovering over them with the cursor.

- Administrators may also lock persistent settings so that global or project
  defaults can not be changed by users.


Graph widget:

- In the main tab, a new remove button removes skeletons in the selected
  skeleton source from the graph.


3D Viewer:

- Added new buttons under the "Export" tab to export connectors and synapses
  as CSV. And Skeletons are now exported to CSV with a new column, the radius
	at each skeleton node, and another new column for the neuron name as
	rendered by the NeuronNameService (controlled by the Settings).
	The connectors CSV contains, for each row, the connector ID, the treenode ID,
	the skeleton ID and the relation ID, mimicking the treenode_connector table.
	The synapses CSV exports two files:
	  1. The skeleton ID vs the neuron name
		2. The list of synaptic relations of any arbor visible in the 3D Viewer,
		   with columns for the presynaptic skeleton ID, its treenode ID emitting
			 the synapse, the postsynaptic skeleton ID, and its treenode ID that
			 receives the synapse.


Review system:

- Creation, deletion, and edition of synapses and relations now causes related
  nodes to become unreviewed. Changes to presynaptic relations or the connector
  itself cause all related treenodes to become unreviewed, while changes to
  postsynaptic relations affect only that specific related treenode. Changes
  to other connection relations (abutment, etc.) behave like presynaptic
  relations, propagating to all related treenodes.


Skeleton source subscriptions:

- So far some widgets allowed to synchronize their skeleton list along with
  individual property changes. This was done through a "Sync to" selection which
  pushed this information to other widgets. This has now been replaced with a
  subscription option. Many widgets allow now to react to changes in skeleton
  lists in other widgets. Widgets supporting this got a new small chain icon in
  their title bar with which a subscription management user interface can be
  shown and hidden. Widgets that contain multiple sources, like the connectivity
  matrix, have one icon per source. A hover title will show which one to use for
  each source.

- The UI allows to add subscriptions to multiple sources which can then be
  combined through set operations. Currently sources are combined in a strict
  left-associative fashion from top to bottom of the list. When "Override
  existing" is checked, widget local skeletons are not used when subscriptions
  are refreshed and will subsequently be removed. Otherwise, the local set is
  united with the first subscription before all other subscription sources are
  applied.

- The scope of individual subscriptions can be adjusted: By default each
  subscription reacts to skeletons added, removed and updated in a source. The
  "Filter" selection allows to listen to only one of these events. For instance,
  subscribing to the active skeleton with the "Only additions" filter, allows to
  collect skeletons selected active skeletons without removing them again from
  a widget.

- By default, only selected skeletons are subscribed to. This means if a
  skeleton becomes unselected in a source it is removed from the target widget.
  If the "Only selected" checkbox is unchecked, also unselected skeletons are
  added to a target widget. They are removed when skeletons are removed from the
  source and their selection state is synced.

- All widget still feature the "From [Source] Append/Clear/Refresh" work-flow.
  The subscription UI's "Pull" button does the same as the regular "Append"
  button: a one-time sync from a source.


Miscellaneous:

- Many tracing widgets now allow a user to hide their controls. A little gear
  icon in their title bar toggles their visibility.

- Rather than only specifying annotations that are used as successive
  fallbacks for labeling neurons, neuron labels can now be specified as
  arbitrary combinations of annotation-based components using a format string.
  This is still configured in the annotations section of the settings widget.

- Volumes can now be edited when clicked on in the volume widget. This will also
  display the edited volume as layer in the active stack viewer.

- Moving a node in the tracing overlay now updates its position in the database
  as soon as the mouse is released, rather than waiting until the section
  changes.

- Changes to the CATMAID API are now documented in `API_CHANGELOG.md`.

- A docker image of a running CATMAID instance is now available for
  evaluating or developing CATMAID without needing to perform a complete
  install. The latest release is available via the "stable" tag, and the
  current development version is available via the "latest" tag. To try it:

      docker run -p 8080:80 aschampion/catmaid

  Then point your browser to http://localhost:8080. The default superuser has
  username "admin" and password "admin".


### Bug fixes

- API testing URL generated by Swagger (used for the API documentation at /apis)
  now respect a sub-directory that CATMAID might run from.

- Fixed near active node shading in the 3D viewer.

- Pre- and post-synaptic edges in the tracing overlay now update when dragging
  a related treenode.


## 2015.11.16

Contributors: Albert Cardona, Andrew Champion, Tom Kazimiers


### Features and enhancements

Key shortcuts / mouse operations:

- Pressing \ now brings up a dialog to go to the nearest node with a label
  matching a query regex. If a node is active, this search is limited to the
  active skeleton. Shift + \ cycles through matching nodes in ascending
  distance order. Ctrl + \ repeats the last search regex without prompting.

- Deleting a virtual node with DELETE or Ctrl+Shift+click instead suppresses
  the virtual node. Suppressed virtual nodes are skipped during review. A
  setting is available to also skip suppressed virtual nodes during normal
  navigation with [ and ].


Selection table:

- Batch coloring is now much quicker.

- If the batch color button is pressed a second time the color picker will not
  only close but also will the batch coloring be re-applied. This won't happen
  if the color picker is closed by clicking somewhere else.

- The status text line at the bottom of the table includes now the number of
  selected neurons. This is helpful when a filter is active and more neurons are
  selected than visible.

- Sorting for visibility columns has been removed.

- Neurons part of a Selection Table can now also be filtered based on
  annotations. This can be done with the help of the input field next to the
  name filter. Like with the name filter input, pressing the Enter key will
  activate both filters and starting with a slash character ("/") will make the
  input be treated as a regular expression (to e.g. only show neurons that are
  annotated with a1 and b2, use "/a1|b2"). For now no meta-annotations are taken
  into account.

- With the help of the new "Open" and "Close" buttons, skeleton lists can be
  stored into JSON files as well as loaded from them. Along with each skeleton
  ID, the current color and opacity is stored.


Skeleton projection layer

- With the new "Skeleton color gradient" coloring mode, the skeleton's tracing
  color (currently only yellow fo the active skeleton) is used for coloring. It
  fades into downstream and upstream colors, respectively (which are black and
  white by default).

- Nodes can be selected by placing the mouse close to them (regardless if
  displayed or not) and pressing 'g'. If no node is found in close proximity
  (<50px screen space), the tracing layer's node selection is used.


Graph widget:

- Synapses can be filtered from edges based on their confidence. The confidence
  threshold is applied to the minimum of the pre- and post-synaptic relation
  confidences. Confidence filtering is applied prior to synapse count filtering.

- Synapse count coloring on edges can now be configured independently from edge
  colors.


Volumes:

- A new widget, the Volume Manager, allows to create and list volumetric
  geometries. These geometries are not yet displayable and for now only
  box volumes can be created. The widget is available through a new 3D box
  icon, last in the list of tracing tool widgets.

- New nodes can now be tested for intersection with a certain volume. The
  Tracing section of the settings widget allows to choose a volume
  against which new nodes will be tested. If they are outside of it, a
  warning will be shown.


Neuron Search:

- Partial annotations as well as regular expressions are now supported for
  searching. If the text entered in an 'annotated' search field matches a single
  existing annotation (i.e. one that would also show up in the auto-completion),
  it is used as search constraint, just like before. However, if no matching
  annotation was found, the input text is treated as a regular expression on
  annotation names if it starts with a slash character ('/'), otherwise it is
  treated as a regular search pattern over all annotations. For instance,
  finding all things that are are annotated by either A1 or B2 would look
  like '/A1|B2' or requiring annotations that end on 'xyz' could be searched for
  by '/xyz$'. This also works with sub-annotation queries.


3D viewer:

- Different neuron visibility modes are now available for animations. A
  drop down list replaces the check-box and an option dialog is shown if
  a particular animation mode requires user input. Besides the 'show one neuron
  per rotation' mode, there is now also the 'Show n neurons per rotation' mode
  and a mode which uses a pattern to explicitly define the visibility of
  particular neurons after a particular rotation. The animation export now uses
  the visibility mode selected in the 3D viewer.


Administration:

- CATMAID has been able to use DVID as a project/stack back-end and as a
  image source for quite a wile now. To make the latter option easier to setup,
  a new admin tool is available to create CATMAID stacks based on a DVID server.
  It can be found in the "Custom views" section of CATMAID's admin interface,
  labeled as "DVID stack importer". With the help of this tool on can inspect
  all available repositories and data instances on a DVID server and create a
  stack based on one data instance. CATMAID will make sure that all
  pre-conditions are met by a stack created this way.


Miscellaneous:

- By default new widgets will now select the last widget created as skeleton
  source. If wanted, this can be adjusted to the previous behavior (always
  select 'Active skeleton') through the 'Auto-select widget created last as
  source for new widgets' option in the settings widget.

- Multiple stacks opened through a URL can now optionally be opened in the same
  stack viewer window by adding "&composite=1" to the URL.

- If an already reviewed node is moved it will now become unreviewed again.

- Links clicked in the message menu will now open in a new page.


### Bug fixes

- The skeleton projection layer will now update automatically on skeleton
  changes like new or removed nodes as well as splits and merges. It will also
  not complain anymore if a connector was selected.

- Text rendered in the 3D viewer is now upright again (instead of upside-down).


## 2015.10.19

Contributors: Albert Cardona, Andrew Champion, Tom Kazimiers


### Features and enhancements

Scripting:

- The widget instance associated with the focused window can be retrieved with
  the convenience function `CATMAID.front()`.


Orthogonal views and multi-channel data:

- Stack groups can be used to relate different stacks to each other within one
  project, e.g. to make clear that some stacks are different orthogonal views or
  different channels of the same dataset. If there are stack groups defined in a
  project, they are for now available through the "Projects" menu, which
  provides sub-menus for stacks and stack groups for each project. When opened,
  the stacks of a channel based stack groups are added as layers to the first
  stack. Ortho-view stacks are all opened in a separate stack viewer.

- If a stack group consists of the three different orthogonal views for a
  dataset, the window layout is adapted automatically as soon as the stack group
  is opened. The layout will be a four-pane layout in which the left half of the
  screen is the XY view on top of the XZ view and the right half of the screen
  is the ZY view on top of a selection table.

- Since stack group are instances of the 'stackgroup' class, they can be
  referenced from within ontologies. All projects now have a 'stackgroup' class
  and the relations 'has_view' and 'has_channel' created by default. They are
  also created for projects that don't have them, yet.

- Stack groups can be created and managed from with the admin interface through
  either the new Stack group page or while editing/creating a stack.


3D viewer:

- Skeletons can be shaded by distance from a plane through the active node. The
  plane can either be a Z-plane in project space or a plane normal to the ray
  from the camera to the active node.

- New "Count" button to count the number of pre- or postsynaptic sites, or the
  number of treenodes tagged with a given text tag, within a distance of the
	active node in the selected arbor along the cable of the arbor, or within a
	given Euclidean distance for any arbor present in the 3D viewer.


Tile layer:

- WebGL rendering is now compatible with orthogonal views.

- Tiles can now be rendered either with linear pixel interpolation (previous
  default behavior) or nearest neighbor interpolation. This is controlled by
  the "Image tile interpolation" setting.


Graph widget:

- When growing by circles, the set of neurons added can be filtered to include
  only those with annotations matching a regex.


Miscellaneous:

- A new color picker replaces the color wheel. The new control hovers over other
  elements so it can be moved, has color memory slots, defaults to a smaller
  size and can be resized to show input elements for different color spaces. To
  save a color in a memory slot, click on the rectangle containing the small
  circle next to the memory slots.

- Documentation for some HTTP API endpoints is now available from your CATMAID
  server at the `/apis/` URL.


### Bug fixes

Tile layer:

- Fixed a major WebGL tile layer GPU memory leak.


3D viewer:

- In orthographic mode, the correct depth ordering is now used again.


Selection table:

- Color sorting works again.


Miscellaneous:

- An error no longer appears when selecting an un-annotated skeleton while
  neuron labels are configured to use a meta-annotation.


## 2015.9.11

Contributors: Albert Cardona, Andrew Champion, Tom Kazimiers


### Features and enhancements

Neuron Navigator:

- It is now possible to remove multiple annotations at once from a neuron. A new
  column is added to annotation tables, each annotation row has now a checkbox
  in its first column. A click on the de-annotate link in this column's header
  or footer will remove all selected annotations from the current neuron.


Tracing:

- If a single-node skeleton is merged into another skeleton, no merge dialog is
  now shown by default. All annotations of this single-node skeleton are merged
  into the target skeleton without asking. This behavior can be changed to again
  show a merge UI if the single-node skeleton has annotations (behavior so far)
  through a new entry in the Tracing section of the settings widget.


Graph widget:

- New layout modes "dagre", "cola", "spread" and "springy". The first is based
  on DAGs (directed acyclic graphs) and the last three are force-directed. To
  note that "spread" will evenly layout neurons in trying to occupy as much
  space as possible, and also leads to symmetric-looking graphs when rendering
  multiple disconnected graphs of e.g. left and right homologous neurons. Try
  it.


Connectivity matrix:

- Descending and ascending sorting is now available for all sorting modes.

- The new 'order of other' sorting mode will try to follow the column order for
  rows and vice versa. If skeletons are not found in the reference dimension,
  they are pushed to the end.


Selection table:

- When changing the color of a neuron, all other selected neurons can be colored
  at the same time, when the new 'all selected' checkbox (right above the color
  wheel) is checked.


Neuron sarch:

- The "select all" checkbox now does what it says and selects all neurons in the
  results set.

- Pagination now works like in other widgets and the number of elements per page
  can be adjusted.

- Annotations are not loaded by default anymore, but can be shown with the help
  of the new "Show annotations" checkbox.


Miscellaneous:

- When a connector is selected, basic information about it is displayed at the
  top of the window (where otherwise the neuron name is displayed).

- A neuron search result's annotation list is now kept in sync with the rest of
  the widgets. If annotations change on a listed neuron or annotation, the
  search query is re-done.

- If only transparency is changed in the batch color picker of the Selection
  Table, the transparency alone (and not the color) of the target skeletons will
  be updated. To also update the skeleton color, the color has to be changed in
  the color picker, too.


Administration:

- Adding custom code to CATMAID's front end is now easier: Add file names to the
  STATIC_EXTENSION_FILES array variable and have your web-server point the URL
  defined in STATIC_EXTENSION_URL (defaults to /staticext/) to the folder were
  those files live. CATMAID will then load those files after its own files.


### Bug fixes

- Nodes are now correctly scaled in skeleton projection layers.

- Neuron navigator now updates if a skeleton is changed (e.g. due to a merge).

- 'Sync to' selections to push changes from one widget to another (e.g. 3D
  viewer controlled by selection table) are now updated correctly, if a selected
  target is closed.

- Changing the order of rows and columns of the connectivity matrix manually
  does now work like expected.

- From within the neuron search removed annotations will now disappear again
  from the search widget after they are unlinked.

- Using the CATMAID coloring scheme in the Selection Table is not random
  anymore.

- CSV files exported from the Connectivity Widget now respect the table ordering
  and include the target neuron names.

- Spheres that intersect in the 3D viewer (e.g. somas) don't appear broken up
  anymore.

- The 3D viewer's SVG export will now correctly calculate the size of exported
  spheres (e.g. soma tags).


## 2015.7.31

Contributors: Albert Cardona, Andrew Champion, Tom Kazimiers


### Features and enhancements

Key shortcuts / mouse operations:

- Ctrl + [ or ] now navigates to the next real (non-virtual) parent or child of
  the active node, respectively.


Connectivity widget:

- Upstream and downstream partners can now be filtered by synaptic confidence
  in addition to synaptic count. Synaptic confidence filtering is applied before
  count filtering. Confidence is taken to be the minimum of the presynaptic
  and postsynaptic connector confidence.


3D Viewer:

- Tags matching a custom regex can be shown as handle spheres in addition to
  tags containing "uncertain" or "end". Note that after entering the regex in
  the "View Settings" tab the viewer must be refreshed from the "Main" tab
  before tag spheres are updated.

- The active node marker now resizes based on the radius of the active node.

- The active node marker can now optionally always be drawn on top of other
  objects, even if it is occluded.


Miscellaneous:

- A default neuron name can now be specified in the settings widget. Similar
  to annotations, the pattern "{nX}" can be used to add an automatically
  incrementing number to each new neuron created, starting at X. Omitting X
  will be interpreted to start from 1. This default name does not persist
  between sessions.

- Neuron navigator: neuron name and annotation search are now case-insensitive.

- The client now checks every 15 minutes whether it is the same version as the
  server. If not, an error dialog is shown prompting the user to refresh their
  browser.

- It is now possible to show a projection of the active skeleton in the tracing
  overlay. All nodes will be displayed in the current slice, but no interaction
  is allowed with them. This feature can be useful to get more context on the
  current location in the active skeleton. This mode can be toggled with F10 or
  through a new entry in the settings (Tracing Overlay > Active skeleton
  projection), where different parameters can be adjusted. The color for the
  upstream and downstream part can be independently changed and various shading
  modes can be selected (plain color, Z distance transparency, Strahler based
  transparency or cut off).


### Bug fixes

- 3D viewer: the correct synapse colors are now used when connectors are
  restricted.

- If annotations are added or removed, annotation search widgets are updated
  correctly. You can now search for newly created annotations without having to
  open a new search widget.

- The order of the selection table is now remembered before it is refreshed.

- Connectivity widget: common partners filtering now correctly enforces that
  partners are partnered with all target neurons, not just any two.

- Review widget: the skipped node warning will now only show up when in fact
  more nodes have been skipped than allowed.

- Fixed a vulnerability that allowed any user with "browse" access permissions
  to any project to execute arbitrary SQL statements on the CATMAID database.


## 2015.7.17

Contributors: Albert Cardona, Andrew Champion, Tom Kazimiers


### Features and enhancements

Connectivity widget:

- Partners can now be filtered by a minimum threshold on number of nodes, rather
  than only being able to filter single-node partners.

- The user's review team is now an option in the partner review filter.

- Changing the review filter no longer reloads the entire widget.

- Many small performance improvements.


Selection table:

- The table layout has been streamlined with other tables in CATMAID. All
  columns except 'action columns' can now be used for sorting. Pagination is now
  done with the buttons to the right above and below the table, the page length
  can now be adjusted, too. The summary info button moved into the button panel
  while the filter input is now part of the table.

- It is now possible to add a new annotation to individual neurons without
  changing the current selection. This can be  done with the little tag icon in
  the actions column on the right. The former info button was replaced by a
  small 'i' icon and clicking the folder icon in the same column will open a
  Neuron Navigator window for the respective neuron.

- All visibility related colums can be hidden with a new checkbox in the button
  panel. This might be useful to save space if a selection table is not used to
  control a 3D viewer.


Miscellaneous:

- Neuron search: annotations can now be searched for those by users in the
  review team.

- Log: entries can now be filtered to include only actions from the user's
  review team.

- The maximum number of nodes returned to the tracing overlay is now
  configurable as a server setting: NODE_LIST_MAXIMUM_COUNT (default 5000).

- Group graph: a new lock buttons in the Selection tab allows to lock selected
  nodes, so that their position doesn't change until they are unlocked again.


### Bug fixes

- Fix display of intermediate nodes on edge between two joined skeletons.

- The last lines of the review widget were hidden sometimes. This is not the
  case anymore.


## 2015.7.6

CATMAID now uses the GPLv3 license and moved away from the stricter
AGPLv3. This move was discussed with all previous contributors and
agreed on. See the corresponding commit for more details.

Contributors: Albert Cardona, Andrew Champion, Tom Kazimiers


### Notes

This release includes database changes that require manual intervention if you
are upgrading from an existing installation. A new dependency is now required:
PostGIS, an extension to PostgreSQL. After its installation, it has to be
activated for the CATMAID database. To do so, connect to the database using a
Postgres system user. Assuming a Postgres system user named "postgres" and a
CATMAID database named "catmaid", this could be done by calling

  sudo -u postgres psql -d catmaid

Being connected to the database, PostGIS can be enabled by executing

  CREATE EXTENSION postgis;

Now PostGIS is enabled and the connection can be closed again. Now a regular
update can be performed. Please note that this update can take quite some time
to complete. On bigger neuron tracing installations, multiple hours are
realistic.


### Features and enhancements

Key shortcuts / mouse operations:

- Ctrl + mouse wheel now zooms the stack, while shift zooms by smaller
  increments.

- Pressing X in the tracing tool will begin measuring distance from the current
  cursor position. The mouse wheel can be used to measure along the stack Z
  axis. Clicking will close the measurement tool and show the final distance in
  the status bar. ESC cancels the tool.


Multi-view tracing and virtual nodes:

- Orthogonal views on a regular XY stack can now also be used for neuron
  reconstruction. If they are available as CATMAID stacks and opened while the
  tracing tool is activated, tracing data will be shown in the respective
  orthogonal views as well. Tracing can be done in these views just like in the
  regular XY view.

- When tracing, it is not required anymore to place a node in every section. If
  no node has been placed in a section, CATMAID will place a so called virtual node
  where the skeleton and the section meet. If this virtual node is modified in
  any way, e.g. tagging, joining, moving, etc. it will be created. This also
  slightly changes the way reviews work. Review information is only stored on
  real nodes.

- The review widget has a new settings: in-between node step. It specifies how
  many sections can be skipped between adjacent real nodes. This is done with
  respect to the currently focused stack. This stack is also used to determine
  in which direction to move to look beyond the start of a segment.


Stack viewer:

- Other stacks in a project can be added to an open stack view by selecting the
  "Add to focused viewer" option from the stacks menu. This allows multiple
  stacks to exist in the same view like overlays, while accounting for
  differences in translation and resolution. The navigator will expand the
  available zoom levels to accomodate the maximum and minimum zoom possible in
  all of the open stacks.

- Tile layers for stacks added to a viewer can be removed from a viewer via an
  "x" in the tile layer control.

- Multiple viewers into the same stack can now be opened.

- Each stack viewer can be toggled between coupling its navigation with other
  open stack viewers. Toggle this via the "Navigate with project" checkbox in
  the tile layer control.


Tile layer:

- New filter (WebGL only): intensity thresholded transparency


3D Viewer:

- Connector restriction can now explicitly be turned on and off with a pull
  down list. One can select between "Show all" (i.e. restriction turned off),
  "All shared connectors" will only show connectors with partners in the current
  selection and "All pre->post connectors" will only allow connectors with at
  least one presynaptic partner and one postsynaptic partner in the current
  selection. The last option, "All group shared" allows to select two skeleton
  sources (e.g. two selection table) and it will only show connectors that are
  part of the 3D viewer and that connect between both selected groups of
  skeletons. There is also a pre->post enforcing variant of it.


Neuron search:

- The name displayed for neurons now follows the same naming mechanism used for
  other widgets. It can be controlled through the settings widget and will
  automatically update if a neuron name is changed.


Miscellaneous:

- In the connectivity widget, upstream and downstream thresholds can now be set
  at once for all seed neurons. Two drop down controls used for this will be
  displayed if there is more than one seed neuron.

- Treenode Table refurbishing: far faster, supports multiple skeletons, can do
  tag search with regular expressions and lists the skeleton treenode ID.

- Rows and columns of the connectivity matrix can now be moved around with
  little buttons that appear when the mouse is over row and column header cells.

- There are now three options to change focus if a pointer enters a window:
  don't change focus (how it has been so far), focus stacks (will activate
  stacks when hovered, but won't change focus for other windows) and focus all
  (will change focus to every window hovered). The default will be stack focus
  follows the pointer. The settings widget makes these options available in
  general settings area.

- There are three new controls in the split/merge dialog: Toggle the
  display of input and output markers on neurons in the embedded 3D viewer and
  select which shading method is used (default: "active node split").
  Alternatively, "Strahler index" coloring can be used, which helps with
  depth perception.

- Attempting to reload a CATMAID browser tab or go back in history, will now
  result in a warning dialog, asking for confirmation. It makes clear that
  CATMAID's window layout and content won't be saved if the acton isn't
  canceled.


Administration:

- Now that virtual nodes are available, existing database can (but don't have
  to) be optimized. A new management command will look for straight skeleton
  parts that are not referenced in any way and prunes them. In other words, if
  there are three successive collinear nodes and the middle one is not
  referenced, it will be removed.

  manage.py catmaid_prune_skeletons


### Bug fixes

- The Neuron Search widget doesn't throw an error anymore when a neuron listed
  in it is merged.


- There is no longer a race condition in the database during concurrent
  split/merge of a skeleton and creation of a treenode in that skeleton. While
  this is not a comprehensive guarantee of conflict-free concurrency, it does
  remove the most likely scenario resulting in corruption of the database model.


## 2015.5.27

### Bug fixes

- Fix radius based neuron selection in tracing window.


## 2015.5.19

Contributors: Tom Kazimiers


### Features and enhancements

Key shortcuts / mouse operations:

- Cycling through open end nodes will now only visit the root node if it is an
  actual leaf. That is, when it has only one child node and is untagged.


3D Viewer:

- A light background shading variant for connectors was added. It uses a darker
  cyan color which provides more contrast if a white background is used.


Miscellaneous:

- The location of messages and notifications can be configured in the settings
  widget. The default location is still the upper right corner.

- If the node display limit is hit while panning the field of view in tracing
  mode, node refresh will be temporary disabled. Once the mouse button is
  released again an no further panning happens within one second, node update is
  reset to normal. This allows for smoother panning if many nodes are visible.


### Bug fixes

Review system:

- Review teams are now respected when Shift + W is used to jump to the next
  unreviewed node.


3D viewer:

- Skeletons with other coloring than "Source", will now be visible when exported
  as SVG in the 3D viewer.


Miscellaneous:

- Skeletons added to a selection table, will now honor the table's "global"
  settings for pre, post, meta and text visibility.

- If an annotation is removed from a neuron, the annotation itself will be
  deleted, too, if it is not used anywhere else. Now also meta annotations of
  the deleted annotation will be removed (and their meta annotations...), if
  they are not used anywhere else.


## 2015.5.11

Contributors: Albert Cardona, Andrew Champion, Tom Kazimiers

### Features and enhancements

Connectivity widget:

- Partner filtering now supports regular expressions when the first character
  of the search input is "/".


Treenode table:

- *REMOVED*: Radii can no longer be edited by clicking on their cell in the
  table.


Connectivity matrix:

- The tracing tool has got a new widget: a connectivity matrix. It can be opened
  with the "M" frame icon next to the button for the connectivity widget. To use
  it, one has to append skeletons for its rows and columns. Skeletons can also
  be added as group. Each cell shows two sub-cells, the first one shows the
  number of synapses from row to column and the second one the number synapses
  from column to row. When a synapse count number is clicked, a connector
  selection is opened, that contains the corresponding synapses. Both pre- and
  post-synaptic count cells can be colored individually. By default a coloring
  similar to the tracing layer's red and cyan is used. There are also color
  gradients available to produce heat maps (i.e. color cells based on the
  actual synapse count).

- Graph widget: ability to split neurons by text tag on their skeletons. It's the
  "Tag" button under the "Subgraph" tab. Enables you to manually define regions
  on a neuronal arbor (like axon and dendrite, or multiple dendritic domains)
  and then have them be represented each as a node in the graph. The skeleton
  will be virtually cut at the nodes containing the tags, with the tagged node
  belonging to the downstream part (relative to the root node).


3D Viewer:

- Color mode "Downstream of tag" is now a shading mode.

- New synapse coloring mode "Same as skeleton". If you then hide the
  skeletons and show only the synapses you will e.g. see spatial tiling of ORN
  axons, each defining a glomerulus in the larval olfactory lobe.

- For PNG and SVG export one can now specify the dimensions of the result files.
  A dialog shown before exporting asks for width and height.


Neuron dendrogram:

- The horizontal and vertical spacing between nodes in the neuron dendrogram can
  now be fine tuned.


Administration:

- A new tool 'Group membership helper' has been added to add multiple users to
  multiple groups or to revoke their group membership. This can be used to
  control access over the data created by individual users.


Miscellaneous:

- A node-placement-and-radius-edit mode has been added. If enabled through the
  settings widget (Tracing > "Edit radius after node creation"), the radius for
  a node will be edited immediately after it has been created. This allows for
  easier volumetric reconstruction. In this mode, the radius circle editing tool
  is used to specify the radius. No dialog is shown once a radius is selected for
  a node and it will only be saved for the new node.

- A new connector type ("abutting") can now be created. In contrast to the
  regular synaptic connector, it can be used to represent the fact that two or
  more neurons are in abutting processes. For now this mode can be activated
  through the settings widget (Tracing > "Create abutting connectors"). For
  abutting connectors the lines representing the links to nodes will appear in a
  green color.


### Bug fixes

3D viewer:

- Adding and removing neurons and static data lead in some situations to many
  errors that were displayed on the console (and therefore not visible to most
  users) and caused minor performance problems. This has been fixed and all data
  should now be added and removed correctly.

- Following the active node should now work much more reliable. Before, it could
  happen that this stopped working after a second 3D viewer was closed.


Connectivity widget:

- Fix one cause of sluggish behavior for widgets that have been modified many
  times. Also fixes repeated alert dialogs when clicking a neuron in the
  partner tables that no longer exists or does not have any treenodes.


Neuron Navigator:

- Don't show an error if an invalid regular expression was entered for
  searching. Instead, color the search box red and show a warning message.


## 2015.3.31

Contributors: Albert Cardona, Andrew Champion, Tom Kazimiers, Stephan Gerhard

### Features and enhancements

Key shortcuts / mouse operations:

- Shift+T removes all tags from the currently active node.

- After using R to go the nearest open leaf, shift+R cycles through other open
  leaves in the skeleton in order of ascending distance from the starting
  location. Combining alt with these operations orders open leaves by most
  recent creation instead of distance.

- Ctrl+Y removes the active skeleton from the last used selection widget.

- Shift+Y selects skeletons within a radius of the active node in the tracing
  layer and adds them to the last used selection widget. Ctrl+shift+Y works in
  the same way to remove skeletons from the last used selection widget.

- If the next (or previous) branch/end point is already selected when V (or B)
  is pressed, the view will center on it nevertheless.

- If the mouse is over the stack when zooming, the view will recenter so that
  the same stack location remains under the mouse at the new scale.

- During review, Q and W during will refocus on the last reviewed neuron if
  review is interrupted (another node is selected), regardless of the auto
  centering setting. If one looks beyond the current segment, the last reviewed
  node will be selected by Q and W as well, but auto centering is respected.


Review system:

- New "Reviewer Team" system allows filtering reviews in visualizations and
  statistics to include only those by particular reviewers. Each user can
  control which reviewers to include in her team. A date can be configured for
  each reviewer in the team, so that only reviews from that reviewer after this
  date are included.
  * A user's reviewer team is configured through the Settings widget.
  * The review widget includes a team column between the user and union columns.
  * The percent reviewed column in the selection widget can be set to team or
    union.
  * Team review coloring is available in the 3D viewer and group graph.


3D viewer:

- With Ctrl + mouse wheel, only the camera is moved in target direction, the
  target stays fixed. If Alt + mouse wheel is used, the target moves as well.

- The CSV export not also includes the parent ID for each node, which can be
  used to reconstruct the topological tree.

- The auto-created selection widget is now 50% smaller, giving more vertical
  space to the 3D viewer.

- With the help of controls of the Animation tab, simple animations can be
  played. Currently, rotation around the X, Y and Z axis as well as the current
  "up" direction of the camera. is supported. The back-and-forth mode will
  reverse rotation direction once a full circle is reached. With the help of the
  stepwise visibility option, individual neurons can be made visible after a
  certain amount of time the animation is running. Additionally, neurons can be
  made sequentially visible after each rotation.

- Animations can also be exported as WebM movie file. The "Export animation"
  button in the Export tab, will show a dialog with basic export settings. Like
  with the other view export options, the current 3D view setup is used. The
  frame size can be adjusted in the export dialog. Creating the file can take
  some seconds and currently only works for the Chrome browser (due to the lack
  of WebP support in others). The resulting WebM video file can be converted to
  any other format using e.g. VLC player, if needed.

- New shading mode "synapse-free chunks". Has one parameter, the minimum amount
of synapse-free cable to consider between two consecutive synapses, adjustable
from the "Shading Parameters" tab.

- New shading mode "dendritic backbone". Depends on 'microtubules end' tags, or
will approximate twigs by using the Strahler number entered in the "Shading
Parameters" tab.

- The view settings tab now contains a control to scale the size of the node
  handles (e.g. active node, special tags).


Tile layer:

- Tiles can now be rendered with WebGL, which enables new visualization features
  and fixes some flickering issues. Enable via "Prefer WebGL Layers" in
  Settings. The WebGL renderer is currently considered experimental and may have
  stability issues on some clients. See
  https://github.com/catmaid/CATMAID/issues/186#issuecomment-86540706 for
  details on using WebGL layers with your image stack host.

- The blend mode used to combine stacks and overlays is now configurable when
  using WebGL. This greatly improves visualization of confocal and other
  multichannel data. Blend mode is selectable from the layers control, activated
  via the toggle at the bottom left of the stack view.

- Filters can be applied to layers when using WebGL. Filters can be added and
  removed from layers through the layers control. Available filters currently
  include:
  * Gaussian blur
  * Color inversion
  * Brightness, contrast and saturation adjustment
  * Color matrix transform


Connectivity widget:

- It is now possible to remove added neurons again. Each row of the table of
  target neurons now contains a small 'x' icon in the first column to remove it.

- The selection column is not included anymore in the CSV export.


Analyze Arbor:

- Options are provided to approximate twigs by using a branch Strahler number
defined in the "Options".

- Dimensions of the pie charts and XY plots is now configurable from the
"Options" dialog.


Graph widget:

- New button to "Clone" the graph widget: opens a new widget with identical content.

- New buttons to "Save" and "Open..." to/from JSON, so that complex graphs can be
reloaded later on. Skeletons not present in the database are not loaded.


Miscellaneous:

- Selecting tags for highlighting in the neuron dendrogram

- Synchronization between widgets was improved. Deleting a neuron in one widget,
  will remove it from other widgets as well.

- Hovering over the CATMAID text on the front page will display CATMAID's
  version.


Admin:

- For projects, stacks, overlays and data views there is now the option to
  duplicate objects from within the admin view. To copy objects without their
  relations, there is now a new action in the list view's action menu. To
  duplicate an entity with its relations, select the object and use the "save as
  new" button.


Export:

- A basic JSON export of all treenodes and connectors of the selected neurons is
  now possible.


### Bug fixes

Tracing overlay:

- Trying to remove a non-existent tag from a node now doesn't show an error
  dialog anymore, but only a notification.


Key shortcuts / mouse operations:

- Fix bug where tagged nodes were not considered open by R regardless of tag
  content.


Neuron search:

- Make neuron names wrap and use the next line, if there is not enough space for
  it. This makes the table not expand in width until the name fits anymore.


3D viewer:

- Picking a synapse or other selectable elements is now more robust and now
  works also in orthographic mode.

- The projection mode (orthographic or perspective) is now also stored in a
  saved view.

- The 3D viewer's drawing canvas is now correctly sized again. Since the tab
  panel has been introduced, the 3D viewer has been too high. Now the
  pre-defined views (XY, XZ, ZY, ZX) are display correctly again, i.e. the whole
  bounding box is now seen again.

- Performance enhancement when smoothing skeletons with a Gaussian by avoiding
to update the same Vector3 instances twice.


Reviews:

- Pressing 'E' during review will now go to the next unreviewed segment as seen
  from the currently reviewed one. Before, the first unreviewed segment as seen
  from the top of the table was selected.

- Pressing 'Q' on the first node (leaf) brings one back one section to check if
  the segment really ends. Pressing 'W' afterwards now brings one back to the
  first node, not the second like it has been before.


Connectivity widget:

- CSV export works again.


Miscellaneous:

- Vertical resizing of widgets now doesn't lead to strange size changes anymore.

- An alternative DVID tile source was added to support its multiscale API.


## 2015.1.21

Contributors: Albert Cardona, Andrew Champion, Tom Kazimiers

### Features and enhancements

General neuron tracing:

- A new radius editing option has been added that propagates from the current
  node root-ward to the previous node with an undefined radius (exclusive).
  Here undefined is taken to be a negative radius, since though the column
  default is 0 Django initializes it to -1.

Miscellaneous:

- Users need now to confirm the closing of the last stack.


### Bug fixes

Tracing overlay:

- A label is now hidden when the mouse hovers over it. Note that this only works
  for one label at a time, so it is not effective for overlapping labels. A
  robust solution would require more expensive event propagation over label
  elements.

- Fullscreen on OS X Safari should now work, too.

- Nodes and arrows are now drawn in order: lines, arrows, nodes, labels

- Fix bug that could occur during radius propagation when the previous node
  already had a radius defined.

- Fix mouse handlers of node and error drawing, which were broken by adding
  ordered drawing.


Synapse clustering:

- A long-standing error has been fixed where a few nodes where added to an
  undefined cluster.


Group graph:

- The root node computation has been fixed.

- Listing edge synapses now also works with split grouped neurons.


3D viewer:

- Make synapse clustering fetch synapses properly (like it is done in the Group
  Graph).


## 2015.1.15

Key shortcuts / mouse operations:

- A new shortcut key to navigate to a node's child has been added: ]. It
  behaves like V by navigating to the largest descendant branch. With
Shift+] one cycles through sibling branches in order of descending
size.

- For consistency, the P shortcut to navigate to the parent has been
replaced with [.

- Navigation to the next branch has changed a bit: The V key now moves
to the next branch node or end of the largest descendant branch of the
active node, and subsequent presses of shift+V cycle through other
possible descending branches in order of decreasing size.

- While editing the radius of a node with the help of the surrounding
circle, a click will confirm the current radius (not only pressing 'o'
again). The radius editing can now also be canceled with the Esc key.

- With Ctrl+Alt+click one can now insert a node into the active
skeleton between two existing nodes.


Zoom:

- Zooming is now also possible in smaller steps. The plus and minus
buttons zoom in steps of 1 and with having the Shift key pressed
additionally, steps of 0.1 are used.


3D viewer:

- New export options (Export tab):
  * CVS representation of the rendered skeletons;
  * PNG and SVG image of the current view;
  * SVG catalogue of the current view. The catalogue contains each
neuron a separate panel on the same SVG document--very useful to
generate figures for a paper. Options are provided to sort and arrange
panels, and to define pinned neurons that appear in each panel (e.g. a
somatosensory axon that acts as reference for each neuron connected to
it).

- New "Spatial select" button (Main tab) that allows to select
skeletons near the active node or connected to the active skeleton,
within a specified distance. Matching skeletons will be shown in a new
selection table. This is useful to e.g. select all single-node
skeletons connected to the dorsal lobe part of a Kenyon cell.

- Supports orthographic projection (see checkbox in View tab) so that
no perspective distortion is applied and distances become comparable
between different parts of the view.

- The 3D viewer now has the option to follow the active node (View
tab). This acts like clicking "Center active" after each active node
change.

- One can bookmark views in the 3D viewer, by pressing "Save view" in
the Main tab. Views can be loaded by selecting them from the drop down
list next to the button. These bookmarks are currently discarded once
CATMAID is reloaded.

- When Ctrl is pressed while zooming in the 3D viewer with the scroll
wheel, the camera is actually moved towards its target. This is useful
to overcome zooming limits and strong perspective distortion due to a
high focal length when zooming.


Selection table:

- "Randomize colors" in the selection table was replaced by a drop
down list with different color schemes and the button "Colorize" to
apply the selected one. The default is the coloring scheme that
existed before. Some of the new color schemes are from Cynthia Brewer
(see http://colorbrewer2.org/ ).

- Neurons are activated by clicking on the name, like in all other
widgets. The green tick icon has been removed.

- New check box for each neuron called "meta" to toggle the display of
extra information like the orange spheres for specially tagged nodes
(TODO, uncertain end, etc.) or low confidence nodes.


Dendrogram:

- Can now collapse nodes belonging to a branch that ends in a node
tagged "not a branch".

- One can now highlight multiple tags in the dendrogram by separating
them with commas.


Graph widget:

- Subgraphs (like axon & dendrite) can now be reset in the graph widget.


Annotations:

- When adding an annotation, the pattern "{nX}" can be used to add an
automatically incrementing number to each neuron annotated, starting
at X. So if e.g. three neurons are annotated at once with the
annotation "test-{n5}", the first one is annotated with "test-5", the
second one with "test-6" and the last one with "test-7". Omitting X
will be interpreted to start from 1.

- When skeletons are joined, the name of the "losing" skeleton can now
be added as an annotation to the "winning" skeleton right in the
dialog. Its checkbox is unchecked by default, if the name follows the
auto-generated name pattern "neuron 12345".


Searching:

- The neuron name input boxes in both search widgets will now remember
entries that have been used before.


Handling the unexpected:

- A general error handler has been added so that CATMAID should
hopefully not crash anymore, even if an error occurs. In such
situations an error dialog is shown and the error is logged on the
server so that we can investigate better what went wrong.


General neuron tracing:

- A robust synapse clustering method was added: centrifugal synapse flow
centrality. Many widgets now support a new method for finding axons based on it
(e.g. in the 3D viewer as a shading method.

- The connector table now displays the confidence of each link

- Basic import/export support was added. There are two new management commands
  that can be used by admins to import and export tracing data.


Users and groups:

- Support user registration (disabled by default). Default user groups for new
  users can be set.


Miscellaneous:

- A new ROI tool was added, which can be activated for each user through the
user settings. It currently supports only the creation of new ROIs. Additional
sub-tools will be added for more functionality.


Contributors:

This update brought to you by Tom Kazimiers, Andrew Champion, Stephan
Gerhard and Albert Cardona.<|MERGE_RESOLUTION|>--- conflicted
+++ resolved
@@ -93,15 +93,9 @@
 
 - Project management widget: include all visible users in permission list
 
-<<<<<<< HEAD
-=======
-- Neuron Search: neurons that don't have any annotations are now returned as
-  well, when neurons NOT having an annotation are queried.
-
 - Connectivity widget: fix repeated 'syn count' header label in partner tables
   if 1000+ query skeletons are added to the widget.
 
->>>>>>> 22487fe0
 ## 2021.12.21
 
 Contributors: Chris Barnes, Albert Cardona, Andrew Champion, Stephan Gerhard, Sanja Jasek, Tom Kazimiers
