# -*- coding: utf-8 -*-

from abc import ABCMeta
from aggdraw import Draw, Pen, Brush, Font
from collections import defaultdict
from concurrent import futures
import copy
import json
import math
import msgpack
from PIL import Image, ImageDraw
import progressbar
import psycopg2.extras
import struct
from typing import Any, DefaultDict, Dict, List, Optional, Set, Tuple, Union
import ujson

from django.core.serializers.json import DjangoJSONEncoder
from django.conf import settings
from django.db import connection, connections
from django.http import HttpRequest, HttpResponse, JsonResponse
from django.utils import timezone
from django.shortcuts import get_object_or_404

from rest_framework.decorators import api_view

from catmaid import state
from catmaid.models import (ClassInstance, UserRole, Treenode,
        ClassInstanceClassInstance, Review, Project)
from catmaid.control.authentication import requires_user_role, \
        can_edit_all_or_fail
from catmaid.control.common import (batches, get_relation_to_id_map,
        get_request_bool, get_request_list)



ORIENTATIONS = {
    'xy': 0,
    'xz': 1,
    'zy': 2
}

class BasicNodeProvider(object):

    def __init__(self, *args, **kwargs):
        self.enabled = kwargs.get('enabled', True)
        self.project_id = kwargs.get('project_id')
        self.orientation = kwargs.get('orientation')
        self.min_width = kwargs.get('min_width')
        self.min_height = kwargs.get('min_height')
        self.min_depth = kwargs.get('min_depth')
        self.max_width = kwargs.get('max_width')
        self.max_height = kwargs.get('max_height')
        self.max_depth = kwargs.get('max_depth')

    def prepare_db_statements(self, connection:Any):
        pass

    def matches(self, params) -> bool:
        matches = True
        if not self.enabled:
            return False
        if self.project_id:
            matches = matches and params.get('project_id') == self.project_id
        # Orientation means this node provider will only be used if the query
        # bounding box is
        if self.orientation:
            matches = matches and params.get('orientation') == self.orientation
        if self.min_width:
            matches = matches and self.min_width <= params['width']
        if self.min_height:
            matches = matches and self.min_height <= params['height']
        if self.min_depth:
            matches = matches and self.min_depth <= params['depth']
        if self.max_width:
            matches = matches and self.max_width >= params['width']
        if self.max_height:
            matches = matches and self.max_height >= params['height']
        if self.max_depth:
            matches = matches and self.max_depth >= params['depth']

        return matches

    def get_tuples(self, params, project_id, explicit_treenode_ids,
                explicit_connector_ids, include_labels, with_relation_map,
                with_origin) -> Tuple[Any, Optional[str]]:
        return _node_list_tuples_query(params, project_id,
                self, explicit_treenode_ids, explicit_connector_ids,
                include_labels, with_relation_map, with_origin=with_origin), 'json'


def get_extra_nodes(params, project_id, explicit_treenode_ids,
        explicit_connector_ids, include_labels, with_relation_map, with_origin):
    explicit_node_params = copy.deepcopy(params)
    # Update params so that we don't query any nodes spatially
    explicit_node_params['left'] = float('inf')
    explicit_node_params['right'] = float('inf')
    explicit_node_params['top'] = float('inf')
    explicit_node_params['bottom'] = float('inf')
    explicit_node_params['z1'] = float('inf')
    explicit_node_params['z2'] = float('inf')
    explicit_node_params['halfz'] = float('inf')

    node_provider = Postgis2dNodeProvider()
    return node_provider.get_tuples(explicit_node_params, project_id,
        explicit_treenode_ids, explicit_connector_ids, include_labels,
        with_relation_map, with_origin)

class CachedNodeProvider(BasicNodeProvider):
    """A node provider that is based on cached data.
    """

    def __init__(self, *args, **kwargs):
        super().__init__(*args, **kwargs)
        self.cache_id = kwargs.get('cache_id')

class CachedJsonNodeNodeProvder(CachedNodeProvider):
    """Retrieve cached JSON data from the node_query_cache table.
    """

    def get_tuples(self, params, project_id, explicit_treenode_ids,
            explicit_connector_ids, include_labels, with_relation_map,
            with_origin) -> Tuple[Any, Optional[str]]:
        cursor = connection.cursor()
        # For JSONB type cache, use ujson to decode, this is roughly 2x faster
        psycopg2.extras.register_default_jsonb(loads=ujson.loads)
        cursor.execute("""
            SELECT json_data FROM node_query_cache
            WHERE project_id = %s AND depth = %s
            LIMIT 1
        """, (project_id, params['z1']))
        rows = cursor.fetchone()

        if rows and rows[0]:
            tuples = rows[0]
            # If there are exta nodes required, query them explicitely using a
            # regular Postgis 2D query. Inject the result into cached data.
            if explicit_treenode_ids or explicit_connector_ids:
                extra_tuples, extra_type = get_extra_nodes(params, project_id,
                    explicit_treenode_ids, explicit_connector_ids, include_labels,
                    with_relation_map, with_origin)
                if extra_type != 'json':
                    raise ValueError("Unexpected type")

                if len(tuples) == 5:
                    tuples.append([extra_tuples])
                elif len(tuples) == 6:
                    tuples[5].append(extra_tuples)
                else:
                    raise ValueError("Unexpected cached JSON tuple format")

            return tuples, 'json'
        else:
            return None, None


class CachedJsonTextNodeProvder(CachedNodeProvider):
    """Retrieve cached JSON text data from the node_query_cache table.
    """

    def get_tuples(self, params, project_id, explicit_treenode_ids,
                explicit_connector_ids, include_labels, with_relation_map,
                with_origin) -> Tuple[Any, Optional[str]]:
        cursor = connection.cursor()
        cursor.execute("""
            SELECT json_text_data FROM node_query_cache
            WHERE project_id = %s AND depth = %s
            LIMIT 1
        """, (project_id, params['z1']))
        rows = cursor.fetchone()

        if rows and rows[0]:
            tuples = rows[0]
            # If there are exta nodes required, query them explicitely using a
            # regular Postgis 2D query. Inject the result into cached data.
            if explicit_treenode_ids or explicit_connector_ids:
                extra_tuples, extra_type = get_extra_nodes(params, project_id,
                    explicit_treenode_ids, explicit_connector_ids, include_labels,
                    with_relation_map, with_origin)
                if extra_type != 'json':
                    raise ValueError("Unexpected type")

                extra_tuples_json = json.dumps(extra_tuples)
                if tuples[-2] == '}':
                    # If cached response doesn't contain any extra nodes, add a
                    # new field
                    tuples = tuples[0:-1] + ', [' + extra_tuples_json + ']]'
                elif tuples[-2] == ']':
                    tuples = tuples[0:-2] + ', ' + extra_tuples_json + ']]'
                else:
                    raise ValueError("Unexpected cached JSON text tuple format")

            return tuples, 'json_text'
        else:
            return None, None


class CachedMsgpackNodeProvder(CachedNodeProvider):
    """Retrieve cached msgpack data from the node_query_cache table.
    """

    def get_tuples(self, params, project_id, explicit_treenode_ids,
                explicit_connector_ids, include_labels, with_relation_map,
                with_origin) -> Tuple[Any, Optional[str]]:
        cursor = connection.cursor()
        cursor.execute("""
            SELECT msgpack_data FROM node_query_cache
            WHERE project_id = %s AND depth = %s
            LIMIT 1
        """, (project_id, params['z1']))
        rows = cursor.fetchone()

        if rows and rows[0]:
            tuples = rows[0]
            # If there are exta nodes required, query them explicitely using a
            # regular Postgis 2D query. Inject the result into cached data.
            if explicit_treenode_ids or explicit_connector_ids:
                extra_tuples, extra_type = get_extra_nodes(params, project_id,
                    explicit_treenode_ids, explicit_connector_ids, include_labels,
                    with_relation_map, with_origin)
                if extra_type != 'json':
                    raise ValueError("Unexpected type")

                # To inject msgpack data, we expect a five element list, which
                # means the first byte is '\x95'. For now an error is raised if,
                # the first byte is something else.
                if tuples[0] != b'\x95':
                    raise ValueError("Unexpected cached Msgpack tuple format")

                extra_msgpack = msgpack.packb([extra_tuples])

                # Extend the five-element list with extra tuples by making it a
                # six element list and just appending the extra list
                tuples = b'\x96' + tuples[1:] + extra_msgpack

            return bytes(tuples), 'msgpack'
        else:
            return None, None


def get_pack_array_header(n) -> bytes:
    """Return binary header for msgpack conform array header. This is is size
    dependent. See:
    https://github.com/msgpack/msgpack-python/blob/8b6ce53cce40e528af7cce89f358f7dde1a09289/msgpack/fallback.py#L907
    """
    if n <= 0x0f:
        return struct.pack('B', 0x90 + n)
    if n <= 0xffff:
        return struct.pack(">BH", 0xdc, n)
    if n <= 0xffffffff:
        return struct.pack(">BI", 0xdd, n)
    raise ValueError("Array is too large")


class GridCachedNodeProvider(CachedNodeProvider):
    """Find nodes in node grid caches.
    """

    data_type = 'json'

    def update_tuples(self, target, decoded_extra_tuples, encoded_extra_tuples=None) -> bytes:
        if self.data_type == 'json':
            if len(target) == 5:
                target.append([])
            extra_tuples = target[5]
            extra_tuples.extend(encoded_extra_tuples)
            extra_tuples.extend(decoded_extra_tuples)
            return target
        elif self.data_type == 'json_text':
            target_json = json.dumps(decoded_extra_tuples)
            if encoded_extra_tuples:
                for eet in encoded_extra_tuples:
                    if eet:
                        if eet[-1] == ']':
                            target_json = '[' + eet + ', ' + target_json[1:]
                        else:
                            raise ValueError("Unexpected encoded JSON text tuple format")
            if target[-2] == '}':
                # If cached response doesn't contain any extra nodes, add a
                # new field
                return target[0:-1] + ', ' + target_json + ']'
            elif target[-2] == ']':
                return target[0:-2] + ', ' + target_json[1:] + ']'
            else:
                raise ValueError("Unexpected cached JSON text tuple format")
        elif self.data_type == 'msgpack':
            total_extra_tuples = len(decoded_extra_tuples)
            if encoded_extra_tuples:
                total_extra_tuples += len(encoded_extra_tuples)
            # To inject msgpack data, we first check the binary data
            # representing the list length. In the eaiest case, we have five
            # elements (\x95) and we can just append the data and change the
            # list length.
            if target[0] == b'\x95':
                # Construct a new msgpack array manually to not create
                # unnecessary copies.
                extra_msgpack = b''
                if encoded_extra_tuples:
                    extra_msgpack = b''.join(t for t in encoded_extra_tuples if t)
                    total_extra_tuples -= sum(1 for t in encoded_extra_tuples if not t)
                else:
                    extra_msgpack = b''

                for det in decoded_extra_tuples:
                    extra_msgpack += msgpack.packb(det)
                bin_len = get_pack_array_header(total_extra_tuples)

                # Extend the five-element list with extra tuples by making it a
                # six element list and just appending the extra list
                return bytes(b'\x96' + target[1:] + bin_len + extra_msgpack)
            else:
                raise ValueError("Unexpected cached Msgpack tuple format")
        else:
            raise ValueError("Unexpected cached JSON tuple format")

    def get_tuples(self, params, project_id, explicit_treenode_ids,
            explicit_connector_ids, include_labels, with_relation_map,
            with_origin) -> Tuple[Any, Optional[str]]:
        # Find a fitting grid index, return empty result if there is none.
        cursor = connection.cursor()
        params['volume'] = (params['right'] - params['left']) * \
                (params['bottom'] - params['top']) * (params['z2'] - params['z1'])

        # For JSONB type cache, use ujson to decode, this is roughly 2x faster
        psycopg2.extras.register_default_jsonb(loads=ujson.loads)
        # Find grid that has a cell configuration closest to what we are looking for.
        cursor.execute("""
            SELECT id, cell_width, cell_height, cell_depth, n_lod_levels
            FROM node_grid_cache g
            WHERE project_id = %(project_id)s
            ORDER BY @((g.cell_width::double precision * g.cell_height::double precision * g.cell_depth::double precision) - %(volume)s::double precision) ASC
            LIMIT 1;
        """, params)

        grid_data = cursor.fetchone()
        if not grid_data:
            return None, None

        grid_id, cell_width, cell_height, cell_depth, lod_levels = grid_data[0], \
                grid_data[1], grid_data[2], grid_data[3], grid_data[4]

        min_w_i = int(params['left'] // cell_width)
        min_h_i = int(params['top'] // cell_height)
        min_d_i = int(params['z1'] // cell_depth)

        max_w_i = int(params['right'] // cell_width)
        max_h_i = int(params['bottom'] // cell_height)
        max_d_i = int(params['z2'] // cell_depth)

        # Get the LOD this query wants to work with. It defines the index in the
        # data array up to which entries will be read for the data returned to
        # the caller. For instance, an LOD of 1 means, only the first entry
        # (index 0) will be read. An LOD of 4 means, the first four entries will
        # be read. What this means exactly in terms of nodes is defined by the
        # grid cache itself in terms of its bucket size and bucket count (levels).
        lod_type = params.get('lod_type', 'percent')
        lod = params.get('lod', 'max')

        lod_min = 1
        if lod_type == 'percent':
            if lod == 'max':
                lod = 1.0
            else:
                lod = max(0.0, min(1.0, float(lod)))
            lod_max = max(1.0, int(lod * lod_levels))
        elif lod_type == 'absolute':
            if lod == 'max' or lod in (0, '0'):
                lod_max = lod_levels
            else:
                lod_max = min(int(lod), lod_levels)
        else:
            raise ValueError(f"Unknown LOD type: {lod_type}")

        # Do the actual grid cell lookup in a separate query, to only use
        # constant values in the index checks. The Z index condition is slightly
        # special, because the parameter is exclusive
        cursor.execute("""
            SELECT {data_type_column}[%(lod_min)s:%(lod_max)s]
            FROM node_grid_cache_cell c
            LEFT JOIN dirty_node_grid_cache_cell dc
                -- Alternative: use ON dc.id = c.id and have update function
                -- create ID entries in the dirty table.
                ON dc.grid_id = c.grid_id
                AND dc.x_index = c.x_index
                AND dc.y_index = c.y_index
                AND dc.z_index = c.z_index
            WHERE c.grid_id = %(grid_id)s
                AND c.x_index >= %(min_x_index)s AND c.x_index <= %(max_x_index)s
                AND c.y_index >= %(min_y_index)s AND c.y_index <= %(max_y_index)s
                AND c.z_index >= %(min_z_index)s AND c.z_index < %(max_z_index)s
                AND {data_type_column} IS NOT NULL
        """.format(**{
            'data_type_column': self.data_type + '_data',
        }), {
            'grid_id': grid_id,
            'min_x_index': min_w_i,
            'min_y_index': min_h_i,
            'min_z_index': min_d_i,
            'max_x_index': max_w_i,
            'max_y_index': max_h_i,
            'max_z_index': max_d_i,
            'lod_min': lod_min,
            'lod_max': lod_max,
        })
        rows = cursor.fetchall()


        if rows and rows[0]:
            # It is the first LOD of the LOD set of the first result cell.
            first_cell_lods = rows[0][0]
            tuples = first_cell_lods[0]

            # All extra LODs that are included are transmitted as extra tuples.
            extra_lod_cells = first_cell_lods[1:]
            encoded_extra_tuples = [r for r in extra_lod_cells if r]

            # Add all result LODs of each returned grid cell to extra tuples
            for extra_row in rows[1:]:
                encoded_extra_tuples.extend(r for r in extra_row[0])

            # If there are exta nodes required, query them explicitely using a
            # regular Postgis 2D query. Inject the result into cached data.
            decoded_extra_tuples = None
            if explicit_treenode_ids or explicit_connector_ids:
                decoded_extra_tuples, extra_type = get_extra_nodes(params, project_id,
                    explicit_treenode_ids, explicit_connector_ids, include_labels,
                    with_relation_map, with_origin)
                if extra_type != 'json':
                    raise ValueError("Unexpected type")

            tuples = self.update_tuples(tuples,
                    [decoded_extra_tuples] if decoded_extra_tuples else [],
                    encoded_extra_tuples)

            return tuples, self.data_type
        else:
            return None, None


class GridCachedJsonNodeProvider(GridCachedNodeProvider):
    data_type = 'json'


class GridCachedJsonTextNodeProvider(GridCachedNodeProvider):
    data_type = 'json_text'


class GridCachedMsgpackNodeProvider(GridCachedNodeProvider):
    data_type = 'msgpack'

    def get_tuples(self, *args, **kwargs) -> Tuple[Any, Optional[str]]:
        tuples, dt = super().get_tuples(*args, **kwargs)
        if tuples:
            return bytes(tuples), dt
        else:
            return tuples, dt

class PostgisNodeProvider(BasicNodeProvider, metaclass=ABCMeta):

    CONNECTOR_STATEMENT_NAME = 'get_connectors_postgis'
    connector_query:Optional[str] = None

    TREENODE_STATEMENT_NAME = 'get_treenodes_postgis'
    treenode_query:Optional[str] = None

    # Allows implementation to handle limit settings on its own
    managed_limit = True

    def __init__(self, connection=None, **kwargs):
        """
        If PREPARED_STATEMENTS is false but you want to override that for a few queries at a time,
        include a django.db.connection in the constructor.
        """
        super().__init__(**kwargs)

        # If a node limit is set, append the LIMIT clause to both queries
        if self.managed_limit and settings.NODE_LIST_MAXIMUM_COUNT:
            treenode_query_template = self.treenode_query + '\nLIMIT {limit}'
            connector_query_template = self.connector_query + '\nLIMIT {limit}'
        else:
            treenode_query_template = self.treenode_query
            connector_query_template = self.connector_query

        # To execute the queries directly through PsycoPg (i.e. not prepared) a
        # different parameter format is used: {left} -> %(left)s.
        treenode_query_params = ['project_id', 'left', 'top', 'z1', 'right',
                                 'bottom', 'z2', 'halfz', 'halfzdiff', 'limit', 'sanitized_treenode_ids']
        self.treenode_query_psycopg = treenode_query_template.format(
            **{k: f'%({k})s' for k in treenode_query_params})

        connector_query_params = ['project_id', 'left', 'top', 'z1', 'right',
                                  'bottom', 'z2', 'halfz', 'halfzdiff', 'limit', 'sanitized_connector_ids']
        self.connector_query_psycopg = connector_query_template.format(
            **{k: f'%({k})s' for k in connector_query_params})

        # Create prepared statement version
        prepare_var_names = {
            'project_id': '$1',
            'left': '$2',
            'top': '$3',
            'z1': '$4',
            'right': '$5',
            'bottom': '$6',
            'z2': '$7',
            'halfz': '$8',
            'halfzdiff': '$9',
            'limit': '$10',
            'sanitized_connector_ids': '$11',
            'sanitized_treenode_ids': '$11'
        }
        self.treenode_query_prepare = treenode_query_template.format(**prepare_var_names)
        self.connector_query_prepare = connector_query_template.format(**prepare_var_names)

        self.prepared_statements = bool(connection) or settings.PREPARED_STATEMENTS

        self.render_server_side = kwargs.get('server_side', False)

        # If PREPARED_STATEMENTS is true, the statements will have been prepared elsewhere
        if connection and not settings.PREPARED_STATEMENTS:
            self.prepare_db_statements(connection)

    def prepare_db_statements(self, connection) -> None:
        """Create prepared statements on a given connection. This is mainly useful
        for long lived connections.
        """
        cursor = connection.cursor()
        cursor.execute(f"""
            -- 1 project id, 2 left, 3 top, 4 z1, 5 right, 6 bottom, 7 z2,
            -- 8 halfz, 9 halfzdiff, 10 limit 11 sanitized_treenode_ids
            PREPARE {self.TREENODE_STATEMENT_NAME} (int, real, real, real,
                    real, real, real, real, real, int, bigint[]) AS
            {self.treenode_query_prepare}
        """)
        cursor.execute(f"""
            -- 1 project id, 2 left, 3 top, 4 z1, 5 right, 6 bottom, 7 z2,
            -- 8 halfz, 9 halfzdiff, 10 limit, 11 sanitized connector ids
            PREPARE {self.CONNECTOR_STATEMENT_NAME} (int, real, real, real,
                    real, real, real, real, real, int, bigint[]) AS
            {self.connector_query_prepare}
        """)

    def get_treenode_data(self, cursor, params, extra_treenode_ids=None):
        """ Selects all treenodes of which links to other treenodes intersect
        with the request bounding box. Will optionally fetch additional
        treenodes.
        """
        params['halfzdiff'] = abs(params['z2'] - params['z1']) * 0.5
        params['halfz'] = params['z1'] + (params['z2'] - params['z1']) * 0.5
        params['sanitized_treenode_ids'] = list(map(int, extra_treenode_ids or []))

        if self.prepared_statements:
            # Use a prepared statement to get the treenodes
            cursor.execute(f'''
                EXECUTE {self.TREENODE_STATEMENT_NAME}(%(project_id)s,
                    %(left)s, %(top)s, %(z1)s, %(right)s, %(bottom)s, %(z2)s,
                    %(halfz)s, %(halfzdiff)s, %(limit)s,
                    %(sanitized_treenode_ids)s)
            ''', params)
        else:
            n_largest_skeletons_limit= params.get('n_largest_skeletons_limit') or 0
            n_last_edited_skeletons_limit = params.get('n_last_edited_skeletons_limit') or 0
            hidden_last_editor_id = params.get('hidden_last_editor_id')
            min_skeleton_length = params.get('min_skeleton_length')
            min_skeleton_nodes = params.get('min_skeleton_nodes')
            ordering = params.get('ordering')

            if ordering and ordering not in ('cable-asc', 'cable-desc'):
                raise ValueError('Unknown ordering: ' + ordering)

            limit = n_largest_skeletons_limit + n_last_edited_skeletons_limit

            query = self.treenode_query_psycopg

            if limit:
                # If there is a new limit, strip the old one away
                query = query.rstrip('LIMIT %(limit)s')

            # The parenthesises around the individual filters are needed for the
            # union operator.
            summary = []
            if n_largest_skeletons_limit:
                summary.append("""
                    (SELECT * FROM query
                    JOIN (
                        SELECT skeleton_id
                        FROM catmaid_skeleton_summary css
                        WHERE project_id = %(project_id)s
                        ORDER BY css.cable_length DESC
                    ) sub
                    ON sub.skeleton_id = query.skeleton_id
                    LIMIT %(n_largest_skeletons_limit)s)
                """)
            if n_last_edited_skeletons_limit:
                summary.append("""
                    (SELECT * FROM query
                    JOIN (
                        SELECT skeleton_id
                        FROM catmaid_skeleton_summary css
                        WHERE project_id = %(project_id)s
                        ORDER BY css.last_edition_time DESC
                    ) sub
                    ON sub.skeleton_id = query.skeleton_id
                    LIMIT %(n_last_edited_skeletons_limit)s)
                """)


            extra_join = ''
            # User constraints are joined separately, so they are AND-combined
            if hidden_last_editor_id is not None:
                extra_join = """
                    JOIN (
                        SELECT skeleton_id
                        FROM catmaid_skeleton_summary css
                        WHERE project_id = %(project_id)s
                        AND last_editor_id <> %(hidden_last_editor_id)s
                    ) visible(skeleton_id)
                        ON visible.skeleton_id = basic_query.skeleton_id
                """

            if min_skeleton_length:
                extra_join = """
                    JOIN (
                        SELECT skeleton_id
                        FROM catmaid_skeleton_summary css
                        WHERE project_id = %(project_id)s
                        AND cable_length > %(min_skeleton_length)s
                    ) min_length(skeleton_id)
                        ON min_length.skeleton_id = basic_query.skeleton_id
                """

            if min_skeleton_nodes:
                extra_join = """
                    JOIN (
                        SELECT skeleton_id
                        FROM catmaid_skeleton_summary css
                        WHERE project_id = %(project_id)s
                        AND num_nodes > %(min_skeleton_nodes)s
                    ) min_nodes(skeleton_id)
                        ON min_nodes.skeleton_id = basic_query.skeleton_id
                """

            result_order = ''
            if ordering:
                if ordering == 'cable-asc':
                    result_order = 'ORDER BY length.cable_length ASC'
                elif ordering == 'cable-desc':
                    result_order = 'ORDER BY length.cable_length DESC'
                extra_join = """
                    JOIN (
                        SELECT skeleton_id, cable_length
                        FROM catmaid_skeleton_summary css
                        WHERE project_id = %(project_id)s
                    ) length(skeleton_id)
                        ON length.skeleton_id = basic_query.skeleton_id
                """

            if summary:
                if extra_join:
                    query = '''
                        WITH basic_query AS (
                            {query}
                        ), query AS (
                            SELECT basic_query.*
                            FROM basic_query
                            {extra_join}
                        )
                        {summary}
                        {ordering}
                    '''.format(**{
                        'query': query,
                        'summary': ' UNION '.join(summary),
                        'extra_join': extra_join,
                        'ordering': result_order,
                    })
                else:
                    query = '''
                        WITH query AS (
                            {query}
                        )
                        {summary}
                        {ordering}
                    '''.format(**{
                        'query': query,
                        'summary': ' UNION '.join(summary),
                        'ordering': result_order,
                    })
            elif extra_join:
                query = """
                    SELECT basic_query.* FROM (
                        {query}
                    ) basic_query
                    {extra_join}
                    {ordering}
                """.format(**{
                    'query': query,
                    'extra_join': extra_join,
                    'ordering': result_order,
                })

            cursor.execute(query, params)

        treenodes = cursor.fetchall()
        treenode_ids = [t[0] for t in treenodes]

        return treenode_ids, treenodes

    def get_connector_data(self, cursor, params, missing_connector_ids=None) -> List:
        """Selects all connectors that are in or have links that intersect the
        bounding box, or that are in missing_connector_ids.
        """
        params['halfz'] = params['z1'] + (params['z2'] - params['z1']) * 0.5
        params['halfzdiff'] = abs(params['z2'] - params['z1']) * 0.5
        params['sanitized_connector_ids'] = list(map(int, missing_connector_ids or []))

        if self.prepared_statements:
            # Use a prepared statement to get connectors
            cursor.execute(f'''
                EXECUTE {self.CONNECTOR_STATEMENT_NAME}(%(project_id)s,
                    %(left)s, %(top)s, %(z1)s, %(right)s, %(bottom)s, %(z2)s,
                    %(halfz)s, %(halfzdiff)s, %(limit)s,
                    %(sanitized_connector_ids)s)
            ''', params)
        else:
            cursor.execute(self.connector_query_psycopg, params)

        return list(cursor.fetchall())


class Postgis3dNodeProvider(PostgisNodeProvider):
    """
    Fetch treenodes with the help of two PostGIS filters: The &&& operator
    to exclude all edges that don't have a bounding box that intersect with
    the query bounding box. This leads to false positives, because edge
    bounding boxes can intersect without the edge actually intersecting. To
    limit the result set, ST_3DDWithin is used. It allows to limit the result
    set by a distance to another geometry. Here it only allows edges that are
    no farther away than half the height of the query bounding box from a
    plane that cuts the query bounding box in half in Z. There are still false
    positives, but much fewer. Even though ST_3DDWithin is used, it seems to
    be enough to have a n-d index available (the query plan says ST_3DDWithin
    wouldn't use a 2-d index in this query, even if present).
    """

    TREENODE_STATEMENT_NAME = PostgisNodeProvider.TREENODE_STATEMENT_NAME + '_3d'
    treenode_query = '''
        WITH bb_edge AS (
            SELECT te.id, te.parent_id
             FROM treenode_edge te
             WHERE te.edge &&& ST_MakeLine(ARRAY[
                 ST_MakePoint({left}, {bottom}, {z2}),
                 ST_MakePoint({right}, {top}, {z1})] ::geometry[])
             AND ST_3DDWithin(te.edge, ST_MakePolygon(ST_MakeLine(ARRAY[
                 ST_MakePoint({left},  {top},    {halfz}),
                 ST_MakePoint({right}, {top},    {halfz}),
                 ST_MakePoint({right}, {bottom}, {halfz}),
                 ST_MakePoint({left},  {bottom}, {halfz}),
                 ST_MakePoint({left},  {top},    {halfz})]::geometry[])),
                 {halfzdiff})
             AND te.project_id = {project_id}
        )
        SELECT
            t1.id,
            t1.parent_id,
            t1.location_x,
            t1.location_y,
            t1.location_z,
            t1.confidence,
            t1.radius,
            t1.skeleton_id,
            EXTRACT(EPOCH FROM t1.edition_time),
            t1.user_id
        FROM (
            SELECT id FROM bb_edge
            UNION
            SELECT parent_id FROM bb_edge
            UNION
            SELECT UNNEST({sanitized_treenode_ids}::bigint[])
        ) edges(edge_child_id)
        JOIN treenode t1
          ON edge_child_id = t1.id
    '''

    CONNECTOR_STATEMENT_NAME = PostgisNodeProvider.CONNECTOR_STATEMENT_NAME + '_3d'
    connector_query = '''
      SELECT
          c.id,
          c.location_x,
          c.location_y,
          c.location_z,
          c.confidence,
          EXTRACT(EPOCH FROM c.edition_time),
          c.user_id,
          tc.treenode_id,
          tc.relation_id,
          tc.confidence,
          EXTRACT(EPOCH FROM tc.edition_time),
          tc.id
      FROM (SELECT tce.id AS tce_id
            FROM treenode_connector_edge tce
            WHERE tce.edge &&& ST_MakeLine(ARRAY[
                ST_MakePoint({left}, {bottom}, {z2}),
                ST_MakePoint({right}, {top}, {z1})] ::geometry[])
            AND ST_3DDWithin(tce.edge, ST_MakePolygon(ST_MakeLine(ARRAY[
                ST_MakePoint({left},  {top},    {halfz}),
                ST_MakePoint({right}, {top},    {halfz}),
                ST_MakePoint({right}, {bottom}, {halfz}),
                ST_MakePoint({left},  {bottom}, {halfz}),
                ST_MakePoint({left},  {top},    {halfz})]::geometry[])),
                {halfzdiff})
            AND tce.project_id = {project_id}
        ) edges(edge_tc_id)
      JOIN treenode_connector tc
        ON (tc.id = edge_tc_id)
      JOIN connector c
        ON (c.id = tc.connector_id)

      UNION

      SELECT
          c.id,
          c.location_x,
          c.location_y,
          c.location_z,
          c.confidence,
          EXTRACT(EPOCH FROM c.edition_time),
          c.user_id,
          NULL,
          NULL,
          NULL,
          NULL,
          NULL
      FROM (SELECT cg.id AS cg_id
           FROM connector_geom cg
           WHERE cg.geom &&& ST_MakeLine(ARRAY[
               ST_MakePoint({left}, {bottom}, {z2}),
               ST_MakePoint({right}, {top}, {z1})] ::geometry[])
           AND ST_3DDWithin(cg.geom, ST_MakePolygon(ST_MakeLine(ARRAY[
               ST_MakePoint({left},  {top},    {halfz}),
               ST_MakePoint({right}, {top},    {halfz}),
               ST_MakePoint({right}, {bottom}, {halfz}),
               ST_MakePoint({left},  {bottom}, {halfz}),
               ST_MakePoint({left},  {top},    {halfz})]::geometry[])),
               {halfzdiff})
           AND cg.project_id = {project_id}
          UNION SELECT UNNEST({sanitized_connector_ids}::bigint[])
        ) geoms(geom_connector_id)
      JOIN connector c
        ON (geom_connector_id = c.id)
    '''


class Postgis3dMultiJoinNodeProvider(Postgis3dNodeProvider):
    """Like Postgis3dNodeProvider, but doing different joins for the extra set
    of nodes and the main query.
    """

    TREENODE_STATEMENT_NAME = PostgisNodeProvider.TREENODE_STATEMENT_NAME + '_3d'
    treenode_query = '''
          WITH extra_nodes AS (
              SELECT UNNEST({sanitized_treenode_ids}::bigint[]) AS id
          )
          SELECT
              t1.id,
              t1.parent_id,
              t1.location_x,
              t1.location_y,
              t1.location_z,
              t1.confidence,
              t1.radius,
              t1.skeleton_id,
              EXTRACT(EPOCH FROM t1.edition_time),
              t1.user_id
          FROM (
            SELECT DISTINCT ON (id) UNNEST(ARRAY[te.id, te.parent_id]) AS id
            FROM treenode_edge te
            WHERE te.edge &&& ST_MakeLine(ARRAY[
                ST_MakePoint({left}, {bottom}, {z2}),
                ST_MakePoint({right}, {top}, {z1})] ::geometry[])
            AND ST_3DDWithin(te.edge, ST_MakePolygon(ST_MakeLine(ARRAY[
                ST_MakePoint({left},  {top},    {halfz}),
                ST_MakePoint({right}, {top},    {halfz}),
                ST_MakePoint({right}, {bottom}, {halfz}),
                ST_MakePoint({left},  {bottom}, {halfz}),
                ST_MakePoint({left},  {top},    {halfz})]::geometry[])),
                {halfzdiff})
            AND te.project_id = {project_id}
          ) bb_treenode
          JOIN treenode t1
            ON t1.id = bb_treenode.id
          WHERE NOT EXISTS(SELECT 1 FROM extra_nodes en where en.id=t1.id)

          UNION ALL

          SELECT
              t1.id,
              t1.parent_id,
              t1.location_x,
              t1.location_y,
              t1.location_z,
              t1.confidence,
              t1.radius,
              t1.skeleton_id,
              EXTRACT(EPOCH FROM t1.edition_time),
              t1.user_id
          FROM extra_nodes en
          JOIN treenode t1
          ON en.id = t1.id
          WHERE t1.project_id = {project_id}
    '''


class Postgis3dBlurryNodeProvider(PostgisNodeProvider):
    """
    Fetch treenodes with the help of two PostGIS filters: The &&& operator to
    exclude all edges that don't have a bounding box that intersect with the
    query bounding box. This leads to false positives, because edge bounding
    boxes can intersect without the edge actually intersecting. To further
    limit the result set to avoid false positives use Postgis3dNodeProvider.
    """

    TREENODE_STATEMENT_NAME = PostgisNodeProvider.TREENODE_STATEMENT_NAME + '_3d'
    treenode_query = '''
        WITH bb_edge AS (
            SELECT te.id, te.parent_id
            FROM treenode_edge te
            WHERE te.edge &&& ST_MakeLine(ARRAY[
                ST_MakePoint({left}, {bottom}, {z2}),
                ST_MakePoint({right}, {top}, {z1})] ::geometry[])
            AND te.project_id = {project_id}
        )
        SELECT
            t1.id,
            t1.parent_id,
            t1.location_x,
            t1.location_y,
            t1.location_z,
            t1.confidence,
            t1.radius,
            t1.skeleton_id,
            EXTRACT(EPOCH FROM t1.edition_time),
            t1.user_id
        FROM (
            SELECT id from bb_edge
            UNION
            SELECT parent_id from bb_edge
            UNION
            SELECT UNNEST({sanitized_treenode_ids}::bigint[])
        ) edges(edge_child_id)
        JOIN treenode t1
          ON edge_child_id = t1.id
    '''

    CONNECTOR_STATEMENT_NAME = PostgisNodeProvider.CONNECTOR_STATEMENT_NAME + '_3d'
    connector_query = '''
      SELECT
          c.id,
          c.location_x,
          c.location_y,
          c.location_z,
          c.confidence,
          EXTRACT(EPOCH FROM c.edition_time),
          c.user_id,
          tc.treenode_id,
          tc.relation_id,
          tc.confidence,
          EXTRACT(EPOCH FROM tc.edition_time),
          tc.id
      FROM (SELECT tce.id AS tce_id
            FROM treenode_connector_edge tce
            WHERE tce.edge &&& ST_MakeLine(ARRAY[
                ST_MakePoint({left}, {bottom}, {z2}),
                ST_MakePoint({right}, {top}, {z1})] ::geometry[])
            AND tce.project_id = {project_id}
        ) edges(edge_tc_id)
      JOIN treenode_connector tc
        ON (tc.id = edge_tc_id)
      JOIN connector c
        ON (c.id = tc.connector_id)

      UNION

      SELECT
          c.id,
          c.location_x,
          c.location_y,
          c.location_z,
          c.confidence,
          EXTRACT(EPOCH FROM c.edition_time),
          c.user_id,
          NULL,
          NULL,
          NULL,
          NULL,
          NULL
      FROM (SELECT cg.id AS cg_id
           FROM connector_geom cg
           WHERE cg.geom &&& ST_MakeLine(ARRAY[
               ST_MakePoint({left}, {bottom}, {z2}),
               ST_MakePoint({right}, {top}, {z1})] ::geometry[])
           AND cg.project_id = {project_id}
          UNION SELECT UNNEST({sanitized_connector_ids}::bigint[])
        ) geoms(geom_connector_id)
      JOIN connector c
        ON (geom_connector_id = c.id)
    '''


class Postgis3dSpGistNodeProvider(Postgis3dNodeProvider):
    """Like Postgis3dNodeProvider, but doing different joins for the extra set
    of nodes and the main query.
    """

    TREENODE_STATEMENT_NAME = PostgisNodeProvider.TREENODE_STATEMENT_NAME + '_3d'
    treenode_query = '''
          WITH extra_nodes AS (
              SELECT UNNEST({sanitized_treenode_ids}::bigint[]) AS id
          )
          SELECT
              t1.id,
              t1.parent_id,
              t1.location_x,
              t1.location_y,
              t1.location_z,
              t1.confidence,
              t1.radius,
              t1.skeleton_id,
              EXTRACT(EPOCH FROM t1.edition_time),
              t1.user_id
          FROM (
            SELECT DISTINCT ON (id) UNNEST(ARRAY[te.id, te.parent_id]) AS id
            FROM treenode_edge te
            -- The &/& is the SP-GiST supported 3D overlaps operator. We check
            -- for bounding box overlap of the FOV (the line's bounding box) and
            -- each edge.
            WHERE te.edge &/& ST_MakeLine(ARRAY[
                ST_MakePoint({left}, {bottom}, {z2}),
                ST_MakePoint({right}, {top}, {z1})] ::geometry[])
            AND te.project_id = {project_id}
          ) bb_treenode
          JOIN treenode t1
            ON t1.id = bb_treenode.id
          WHERE NOT EXISTS(SELECT 1 FROM extra_nodes en where en.id=t1.id)

          UNION ALL

          SELECT
              t1.id,
              t1.parent_id,
              t1.location_x,
              t1.location_y,
              t1.location_z,
              t1.confidence,
              t1.radius,
              t1.skeleton_id,
              EXTRACT(EPOCH FROM t1.edition_time),
              t1.user_id
          FROM extra_nodes en
          JOIN treenode t1
          ON en.id = t1.id
          WHERE t1.project_id = {project_id}
    '''


class Postgis2dNodeProvider(PostgisNodeProvider):
    """
    Fetch treenodes with the help of two PostGIS filters: First, select all
    edges with a bounding box overlapping the XY-box of the query bounding
    box. This set is then constrained by a particular range in Z. Both filters
    are backed by indices that make these operations very fast. This is
    semantically equivalent with what the &&& does. This, however, leads to
    false positives, because edge bounding boxes can intersect without the
    edge actually intersecting. To limit the result set, ST_3DDWithin is used.
    It allows to limit the result set by a distance to another geometry. Here
    it only allows edges that are no farther away than half the height of the
    query bounding box from a plane that cuts the query bounding box in half
    in Z. There are still false positives, but much fewer. Even though
    ST_3DDWithin is used, it seems to be enough to have a n-d index available
    (the query plan says ST_3DDWithin wouldn't use a 2-d index in this query,
    even if present).
    """

    TREENODE_STATEMENT_NAME = PostgisNodeProvider.TREENODE_STATEMENT_NAME + '_2d'
    treenode_query = """
          WITH z_filtered_edge AS (
            SELECT te.id, te.parent_id, te.edge
            FROM treenode_edge te
            WHERE floatrange(ST_ZMin(te.edge),
                 ST_ZMax(te.edge), '[]') && floatrange({z1}, {z2}, '[)')
              AND te.project_id = {project_id}
          ), bb_edge AS (
            SELECT e.id, e.parent_id
            FROM z_filtered_edge e
            WHERE e.edge && ST_MakeEnvelope({left}, {top}, {right}, {bottom})
              AND ST_3DDWithin(e.edge, ST_MakePolygon(ST_MakeLine(ARRAY[
                  ST_MakePoint({left},  {top},    {halfz}),
                  ST_MakePoint({right}, {top},    {halfz}),
                  ST_MakePoint({right}, {bottom}, {halfz}),
                  ST_MakePoint({left},  {bottom}, {halfz}),
                  ST_MakePoint({left},  {top},    {halfz})]::geometry[])),
                  {halfzdiff})
          )
          SELECT
            t1.id,
            t1.parent_id,
            t1.location_x,
            t1.location_y,
            t1.location_z,
            t1.confidence,
            t1.radius,
            t1.skeleton_id,
            EXTRACT(EPOCH FROM t1.edition_time),
            t1.user_id
          FROM (
              SELECT id FROM bb_edge
              UNION
              SELECT parent_id FROM bb_edge
              UNION
              SELECT UNNEST({sanitized_treenode_ids}::bigint[])
          ) edges(edge_child_id)
        JOIN treenode t1
          ON edges.edge_child_id = t1.id
    """

    CONNECTOR_STATEMENT_NAME = PostgisNodeProvider.CONNECTOR_STATEMENT_NAME + '_2d'
    connector_query = """
        SELECT
            c.id,
            c.location_x,
            c.location_y,
            c.location_z,
            c.confidence,
            EXTRACT(EPOCH FROM c.edition_time),
            c.user_id,
            tc.treenode_id,
            tc.relation_id,
            tc.confidence,
            EXTRACT(EPOCH FROM tc.edition_time),
            tc.id
        FROM (SELECT tce.id AS tce_id
             FROM treenode_connector_edge tce
             WHERE tce.edge && ST_MakeEnvelope({left}, {top}, {right}, {bottom})
               AND floatrange(ST_ZMin(tce.edge), ST_ZMax(tce.edge), '[]') &&
                 floatrange({z1}, {z2}, '[)')
               AND ST_3DDWithin(tce.edge, ST_MakePolygon(ST_MakeLine(ARRAY[
                   ST_MakePoint({left},  {top},    {halfz}),
                   ST_MakePoint({right}, {top},    {halfz}),
                   ST_MakePoint({right}, {bottom}, {halfz}),
                   ST_MakePoint({left},  {bottom}, {halfz}),
                   ST_MakePoint({left},  {top},    {halfz})]::geometry[])),
                   {halfzdiff})
               AND tce.project_id = {project_id}
          ) edges(edge_tc_id)
        JOIN treenode_connector tc
          ON (tc.id = edge_tc_id)
        JOIN connector c
          ON (c.id = tc.connector_id)

        UNION

        SELECT
            c.id,
            c.location_x,
            c.location_y,
            c.location_z,
            c.confidence,
            EXTRACT(EPOCH FROM c.edition_time),
            c.user_id,
            NULL,
            NULL,
            NULL,
            NULL,
            NULL
        FROM (SELECT cg.id AS cg_id
             FROM connector_geom cg
             WHERE cg.geom && ST_MakeEnvelope({left}, {top}, {right}, {bottom})
               AND floatrange(ST_ZMin(cg.geom), ST_ZMax(cg.geom), '[]') &&
                 floatrange({z1}, {z2}, '[)')
               AND ST_3DDWithin(cg.geom, ST_MakePolygon(ST_MakeLine(ARRAY[
                   ST_MakePoint({left},  {top},    {halfz}),
                   ST_MakePoint({right}, {top},    {halfz}),
                   ST_MakePoint({right}, {bottom}, {halfz}),
                   ST_MakePoint({left},  {bottom}, {halfz}),
                   ST_MakePoint({left},  {top},    {halfz})]::geometry[])),
                   {halfzdiff})
               AND cg.project_id = {project_id}
            UNION SELECT UNNEST({sanitized_connector_ids}::bigint[])
          ) geoms(geom_connector_id)
        JOIN connector c
          ON (geom_connector_id = c.id)
    """


class Postgis2dMultiJoinNodeProvider(Postgis2dNodeProvider):
    """
    Like Postgis2dNodeProvider, but joining twice into treenode table.
    """

    TREENODE_STATEMENT_NAME = PostgisNodeProvider.TREENODE_STATEMENT_NAME + '_2d'
    treenode_query = """
          WITH extra_nodes AS (
              SELECT UNNEST({sanitized_treenode_ids}::bigint[]) AS id
          )
          SELECT
            t1.id,
            t1.parent_id,
            t1.location_x,
            t1.location_y,
            t1.location_z,
            t1.confidence,
            t1.radius,
            t1.skeleton_id,
            EXTRACT(EPOCH FROM t1.edition_time),
            t1.user_id
          FROM (
            SELECT DISTINCT ON (id) UNNEST(ARRAY[te.id, te.parent_id]) AS id
            FROM treenode_edge te
            WHERE floatrange(ST_ZMin(te.edge),
                 ST_ZMax(te.edge), '[]') && floatrange({z1}, {z2}, '[)')
              AND te.project_id = {project_id}
              AND te.edge && ST_MakeEnvelope({left}, {top}, {right}, {bottom})
              AND ST_3DDWithin(te.edge, ST_MakePolygon(ST_MakeLine(ARRAY[
                  ST_MakePoint({left},  {top},    {halfz}),
                  ST_MakePoint({right}, {top},    {halfz}),
                  ST_MakePoint({right}, {bottom}, {halfz}),
                  ST_MakePoint({left},  {bottom}, {halfz}),
                  ST_MakePoint({left},  {top},    {halfz})]::geometry[])),
                  {halfzdiff})
          ) bb_treenode
          JOIN treenode t1
            ON t1.id = bb_treenode.id
          WHERE NOT EXISTS(SELECT 1 FROM extra_nodes en where en.id=t1.id)

          UNION ALL

          SELECT
            t1.id,
            t1.parent_id,
            t1.location_x,
            t1.location_y,
            t1.location_z,
            t1.confidence,
            t1.radius,
            t1.skeleton_id,
            EXTRACT(EPOCH FROM t1.edition_time),
            t1.user_id
          FROM extra_nodes en
          JOIN treenode t1
          ON en.id = t1.id
          WHERE t1.project_id = {project_id}
    """


class Postgis2dBlurryNodeProvider(PostgisNodeProvider):
    """
    Fetch treenodes with the help of two PostGIS filters: First, select all
    edges with a bounding box overlapping the XY-box of the query bounding
    box. This set is then constrained by a particular range in Z. Both filters
    are backed by indices that make these operations very fast. This is
    semantically equivalent with what the &&& does. This, however, leads to
    false positives, because edge bounding boxes can intersect without the
    edge actually intersecting. To limit the result set further and reduce the
    number of false positives use Postgis2dNodeProvider.
    """

    TREENODE_STATEMENT_NAME = PostgisNodeProvider.TREENODE_STATEMENT_NAME + '_2d_blurry'
    treenode_query = """
          WITH z_filtered_edge AS (
              SELECT te.id, te.parent_id, te.edge
              FROM treenode_edge te
              WHERE floatrange(ST_ZMin(te.edge), ST_ZMax(te.edge), '[]') && floatrange({z1}, {z2}, '[)')
                AND te.project_id = {project_id}
          ), bb_edge AS (
              SELECT te.id, te.parent_id
              FROM z_filtered_edge te
              WHERE te.edge && ST_MakeEnvelope({left}, {top}, {right}, {bottom})
          )
          SELECT
            t1.id,
            t1.parent_id,
            t1.location_x,
            t1.location_y,
            t1.location_z,
            t1.confidence,
            t1.radius,
            t1.skeleton_id,
            EXTRACT(EPOCH FROM t1.edition_time),
            t1.user_id
          FROM (
              SELECT id FROM bb_edge
              UNION
              SELECT parent_id FROM bb_edge
              UNION
              SELECT UNNEST({sanitized_treenode_ids}::bigint[])
        ) edges(edge_child_id)
        JOIN treenode t1
          ON edges.edge_child_id = t1.id
    """

    CONNECTOR_STATEMENT_NAME = PostgisNodeProvider.CONNECTOR_STATEMENT_NAME + '_2d_blurry'
    connector_query = """
        SELECT
            c.id,
            c.location_x,
            c.location_y,
            c.location_z,
            c.confidence,
            EXTRACT(EPOCH FROM c.edition_time),
            c.user_id,
            tc.treenode_id,
            tc.relation_id,
            tc.confidence,
            EXTRACT(EPOCH FROM tc.edition_time),
            tc.id
        FROM (SELECT tce.id AS tce_id
             FROM treenode_connector_edge tce
             WHERE tce.edge && ST_MakeEnvelope({left}, {top}, {right}, {bottom})
               AND floatrange(ST_ZMin(tce.edge), ST_ZMax(tce.edge), '[]') &&
                 floatrange({z1}, {z2}, '[)')
               AND tce.project_id = {project_id}
          ) edges(edge_tc_id)
        JOIN treenode_connector tc
          ON (tc.id = edge_tc_id)
        JOIN connector c
          ON (c.id = tc.connector_id)

        UNION

        SELECT
            c.id,
            c.location_x,
            c.location_y,
            c.location_z,
            c.confidence,
            EXTRACT(EPOCH FROM c.edition_time),
            c.user_id,
            NULL,
            NULL,
            NULL,
            NULL,
            NULL
        FROM (SELECT cg.id AS cg_id
             FROM connector_geom cg
             WHERE cg.geom && ST_MakeEnvelope({left}, {top}, {right}, {bottom})
               AND floatrange(ST_ZMin(cg.geom), ST_ZMax(cg.geom), '[]') &&
                 floatrange({z1}, {z2}, '[)')
               AND cg.project_id = {project_id}
            UNION SELECT UNNEST({sanitized_connector_ids}::bigint[])
          ) geoms(geom_connector_id)
        JOIN connector c
          ON (geom_connector_id = c.id)
    """


class ExtraNodesOnlyNodeProvider(BasicNodeProvider):
    """Ignore the field of view and return only extra treenodes and connector
    nodes. This is mainly useful when sourcing node data from different
    locations.
    """

    def get_tuples(self, params, project_id, explicit_treenode_ids,
            explicit_connector_ids, include_labels, with_relation_map,
            with_origin) -> Tuple[Any, str]:

        # No regular tracing data lookup needs to be done.
        tuples:List = []
        # If there are exta nodes required, query them explicitely using a
        # regular Postgis 2D query. Inject the result into cached data.
        if explicit_treenode_ids or explicit_connector_ids:
            extra_tuples, extra_type = get_extra_nodes(params, project_id,
                explicit_treenode_ids, explicit_connector_ids, include_labels,
                with_relation_map, with_origin)
            if extra_type != 'json':
                raise ValueError("Unexpected type")

            return extra_tuples, extra_type
        return tuples, 'json'


# A map of all available node providers that can be used.
AVAILABLE_NODE_PROVIDERS = {
    'postgis3d': Postgis3dNodeProvider,
    'postgis3dblurry': Postgis3dBlurryNodeProvider,
    'postgis3dmultijoin': Postgis3dMultiJoinNodeProvider,
    'postgis3dspgist': Postgis3dSpGistNodeProvider,
    'postgis2d': Postgis2dNodeProvider,
    'postgis2dblurry': Postgis2dBlurryNodeProvider,
    'postgis2dmultijoin': Postgis2dMultiJoinNodeProvider,
    'cached_json': CachedJsonNodeNodeProvder,
    'cached_json_text': CachedJsonTextNodeProvder,
    'cached_msgpack': CachedMsgpackNodeProvder,
    'extra_nodes_only': ExtraNodesOnlyNodeProvider,
    'cached_json_grid': GridCachedJsonNodeProvider,
    'cached_json_text_grid': GridCachedJsonTextNodeProvider,
    'cached_msgpack_grid': GridCachedMsgpackNodeProvider,
}


# The database cache identifier for each cache node provider
CACHE_NODE_PROVIDER_DATA_TYPES = {
    'cached_json': 'json',
    'cached_json_text': 'json_text',
    'cached_msgpack': 'msgpack',
}


def get_node_provider_configs():
    """Get a list of specified node provider configurationss."""
    configs = settings.NODE_PROVIDERS
    if type(configs) == str:
        configs = [configs]
    return configs


def get_configured_node_providers(provider_entries, connection=None,
        enabled_only=False) -> List:
    node_providers = []
    if type(provider_entries) == str:
        provider_entries = [provider_entries]
    for entry in provider_entries:
        options:Dict = {}
        # An entry is allowed to be a two-tuple (name, options) to provide
        # options to the constructor call. Otherwise a simple name string is
        # expected.
        if type(entry) in (list, tuple):
            key = entry[0]
            options = entry[1]
        else:
            key = entry

        Provider = AVAILABLE_NODE_PROVIDERS.get(key)
        include = options.get('enabled', True) or not enabled_only
        if Provider:
            if include:
                node_providers.append(Provider(connection, **options))
        else:
            raise ValueError('Unknown node provider: ' + key)

    return node_providers


def update_node_query_cache(node_providers=None, log=print, force=False) -> None:
    if not node_providers:
        node_providers = get_node_provider_configs()

    for np in node_providers:
        log(f"Checking node provider {np}")
        if type(np) in (list, tuple):
            key = np[0]
            options = np[1]
        else:
            key = np
            options = {}

        project_id = options.get('project_id')
        if project_id:
            project_ids = [project_id]
        else:
            project_ids = list(Project.objects.all().order_by('id').values_list('id', flat=True))

        clean_cache = options.get('clean', False)

        n_largest_skeletons_limit = options.get('n_largest_skeletons_limit', None)
        n_last_edited_skeletons_limit = options.get('n_last_edited_skeletons_limit', None)
        hidden_last_editor_id = options.get('hidden_last_editor_id')
        lod_levels = options.get('lod_levels')
        lod_bucket_size = options.get('lod_bucket_size')
        lod_strategy = options.get('lod_strategy')
        ordering = options.get('ordering')

        data_type = CACHE_NODE_PROVIDER_DATA_TYPES.get(key)
        if not data_type:
            log(f"Skipping non-caching node provider: {key}")
            continue

        enabled = options.get('enabled', True)
        if not enabled and not force:
            log(f"Skipping disabled node provider: {key}")
            continue

        for project_id in project_ids:
            log(f"Updating cache for project {project_id}")
            orientations = [options.get('orientation', 'xy')]
            steps = [options.get('step')]
            if not steps:
                raise ValueError("Need 'step' parameter in node provider configuration")
            node_limit = options.get('node_limit', None)
            update_cache(project_id, data_type, orientations, steps,
                    node_limit=node_limit,
                    n_largest_skeletons_limit=n_largest_skeletons_limit,
                    n_last_edited_skeletons_limit=n_last_edited_skeletons_limit,
                    hidden_last_editor_id=hidden_last_editor_id, lod_levels=lod_levels,
                    lod_bucket_size=lod_bucket_size, lod_strategy=lod_strategy,
                    delete=clean_cache, log=log, ordering=ordering)


def get_tracing_bounding_box(project_id, cursor=None, bb_limits=None):
    """Return the tracing data bounding box.
    """
    if not cursor:
        cursor = connection.cursor()

    params = {
        'project_id': project_id,
    }

    extra_filter = ''
    if bb_limits:
        # Use 3D index using the &&& operator as well as the range index
        extra_filter = '''
            AND edge &&& ST_MakeLine(ARRAY[
                ST_MakePoint(%(min_x)s, %(max_y)s, %(max_z)s),
                ST_MakePoint(%(max_x)s, %(min_y)s, %(min_z)s)] ::geometry[])
            AND floatrange(ST_ZMin(edge), ST_ZMax(edge), '[]') &&
            floatrange(%(min_z)s, %(max_z)s, '[)')

        '''
        params.update({
            'min_x': bb_limits[0][0],
            'min_y': bb_limits[0][1],
            'min_z': bb_limits[0][2],
            'max_x': bb_limits[1][0],
            'max_y': bb_limits[1][1],
            'max_z': bb_limits[1][2],
        })
        cursor.execute("""
            SELECT ARRAY[
                    CASE WHEN ST_XMin(bb.box) IS NULL THEN NULL ELSE GREATEST(ST_XMin(bb.box), %(min_x)s) END,
                    CASE WHEN ST_YMin(bb.box) IS NULL THEN NULL ELSE GREATEST(ST_YMin(bb.box), %(min_y)s) END,
                    CASE WHEN ST_ZMin(bb.box) IS NULL THEN NULL ELSE GREATEST(ST_ZMin(bb.box), %(min_z)s) END
                ],
                ARRAY[
                    CASE WHEN ST_XMax(bb.box) IS NULL THEN NULL ELSE LEAST(ST_XMax(bb.box), %(max_x)s) END,
                    CASE WHEN ST_YMax(bb.box) IS NULL THEN NULL ELSE LEAST(ST_YMax(bb.box), %(max_y)s) END,
                    CASE WHEN ST_ZMax(bb.box) IS NULL THEN NULL ELSE LEAST(ST_ZMax(bb.box), %(max_z)s) END
                ]
            FROM (
                SELECT ST_3DExtent(edge) box FROM treenode_edge
                WHERE project_id = %(project_id)s
                {extra_filter}
            ) bb;
        """.format(**{
            'extra_filter': extra_filter,
        }), params)
    else:
        cursor.execute("""
            SELECT ARRAY[ST_XMin(bb.box), ST_YMin(bb.boxST_ZMin(bb.box)],
                   ARRAY[ST_XMax(bb.box), ST_YMax(bb.box), ST_ZMax(bb.box)]
            FROM (
                SELECT ST_3DExtent(edge) box FROM treenode_edge
                WHERE project_id = %(project_id)s
            ) bb;
        """, params)

    row = cursor.fetchone()
    if not row:
        raise ValueError(f"Could not compute bounding box of project {project_id}")

    return row


def get_lod_buckets(result_tuple, lod_levels, lod_bucket_size, lod_strategy) -> List[List]:
    nodes = result_tuple[0]
    connectors = result_tuple[1]
    n_nodes_to_add = len(nodes)
    n_connectors_to_add = len(connectors)

    # Split data into LOD buckets, assume filtering and sorting has been
    # done in the node provider.
    result_buckets:List[List] = [[]] * lod_levels
    half_bucket_size = int(lod_bucket_size / 2)
    connector_slice_end = 0
    node_slice_end = 0
    n_total_imported_nodes = 0
    for lod_level in range(0, lod_levels):
        node_slice_start = node_slice_end
        connector_slice_start = connector_slice_end
        if lod_level == lod_levels - 1:
            # Last log level takes all remaining elements
            node_slice_end = len(result_tuple[0])
            connector_slice_end = len(result_tuple[1])
        elif lod_strategy == 'linear':
            offset = half_bucket_size
        elif lod_strategy == 'quadratic':
            offset = int(half_bucket_size * (lod_level + 1) ** 2)
        elif lod_strategy == 'exponential':
            offset = int(half_bucket_size * 2 ** lod_level)
        else:
            raise ValueError(f"Unknown LOD strategy: {lod_strategy}")

        node_slice_end = min(n_nodes_to_add, node_slice_end + offset)
        connector_slice_end = min(n_connectors_to_add, connector_slice_start + offset)

        # Try to reuse unused connector half for nodes and vice versa
        availble_nodes = offset - (node_slice_end - node_slice_start)
        availble_connector_nodes = offset - (connector_slice_end - connector_slice_start)
        if availble_connector_nodes:
            if node_slice_end < n_nodes_to_add:
                node_slice_end = min(node_slice_end, node_slice_end + availble_connector_nodes)
        if availble_nodes:
            if connector_slice_end < n_connectors_to_add:
                connector_slice_end = min(connector_slice_end, connector_slice_end + availble_nodes)

        n_imported_entries = (node_slice_end - node_slice_start) + \
                (connector_slice_end - connector_slice_start)
        n_total_imported_nodes += n_imported_entries
        if n_imported_entries:
            # Format: [[treenodes], [connectors], {labels}, node_limit_reached,
            # {relation_map}, {exstraNodes}]
            result_buckets[lod_level] = [
                result_tuple[0][node_slice_start:node_slice_end],
                result_tuple[1][connector_slice_start:connector_slice_end],
                {}, False, {},
            ]

    # Provide data other than treenodes and connectors in first bucket. In case
    # there was no data in the first place, assign the original result to the
    # first bucket.
    if result_buckets[0]:
        for col in range(2, len(result_tuple)):
            result_buckets[0][col] = result_tuple[col]
    else:
        result_buckets[0] = result_tuple

    return result_buckets


def update_cache(project_id, data_type, orientations, steps, node_limit=None,
        n_largest_skeletons_limit=None, n_last_edited_skeletons_limit=None,
        hidden_last_editor_id=None, lod_levels=1, lod_bucket_size=500,
        lod_strategy='quadratic', delete=False, bb_limits=None, log=print,
        ordering=None) -> None:
    if data_type not in ('json', 'json_text', 'msgpack'):
        raise ValueError('Type must be one of: json, json_text, msgpack')
    if len(steps) != len(orientations):
        raise ValueError('Need one depth resolution flag per orientation')
    if project_id is None:
        raise ValueError('Need project ID')

    orientation_ids = list(map(lambda x: ORIENTATIONS[x], orientations))

    cursor = connection.cursor()

    log(' -> Finding tracing data bounding box')
    row = get_tracing_bounding_box(project_id, cursor)
    bb = [row[0], row[1]]
    if None in bb[0] or None in bb[1]:
        log(f' -> Found no valid bounding box, skipping project: {bb}')
        return
    else:
        log(f' -> Found bounding box: {bb}')

    if bb_limits:
        bb[0][0] = max(bb[0][0], bb_limits[0][0])
        bb[0][1] = max(bb[0][1], bb_limits[0][1])
        bb[0][2] = max(bb[0][2], bb_limits[0][2])
        bb[1][0] = min(bb[1][0], bb_limits[1][0])
        bb[1][1] = min(bb[1][1], bb_limits[1][1])
        bb[1][2] = min(bb[1][2], bb_limits[1][2])
        log(f' -> Applied limits to bounding box: {bb}')

    if delete:
        for n, o in enumerate(orientations):
            orientation_id = orientation_ids[n]
            log(f' -> Deleting existing cache entries in orientation {o}')
            cursor.execute("""
                DELETE FROM node_query_cache
                WHERE project_id = %(project_id)s
                AND orientation = %(orientation)s
            """, {
                'project_id': project_id,
                'orientation': orientation_id
            })

    params = {
        'left': bb[0][0],
        'top': bb[0][1],
        'z1': None,
        'right': bb[1][0],
        'bottom': bb[1][1],
        'z2': None,
        'project_id': project_id,
        'limit': node_limit,
        'ordering': ordering,
    }

    if n_largest_skeletons_limit:
        params['n_largest_skeletons_limit'] = int(n_largest_skeletons_limit)
        log(f' -> Allowing {n_largest_skeletons_limit} largest skeletons in the field of view in '
                'each section')

    if n_last_edited_skeletons_limit:
        params['n_last_edited_skeletons_limit'] = int(n_last_edited_skeletons_limit)
        log(f' -> Allowing {n_last_edited_skeletons_limit} most recently edited skeletons in the '
                'field of view in each section')

    if hidden_last_editor_id:
        params['hidden_last_editor_id'] = int(hidden_last_editor_id)
        log(f' -> Only nodes not edited last by user {hidden_last_editor_id} will be allowed')

    if ordering:
        log(f' -> Cached data is ordered: {ordering}')

    log(f' -> Level-of-detail steps: {lod_levels}, bucket size: {lod_bucket_size}, strategy: {lod_strategy}')

    min_z = bb[0][2]
    max_z = bb[1][2]

    data_types = [data_type]
    update_json_cache = 'json' in data_types
    update_json_text_cache = 'json_text' in data_types
    update_msgpack_cache = 'msgpack' in data_types

    # TODO: Use matching settings node provider
    provider = Postgis3dNodeProvider()
    types = ', '.join(data_types)

    for o, step in zip(orientations, steps):
        orientation_id = ORIENTATIONS[o]
        log(f' -> Populating cache for orientation {o} with depth resolution {step} for types: {types}')
        z = min_z
        while z < max_z:
            params['z1'] = z
            params['z2'] = z + step
            result_tuple = _node_list_tuples_query(params, project_id, provider)
            result_buckets = get_lod_buckets(result_tuple, lod_levels,
                    lod_bucket_size, lod_strategy)

            if update_json_cache:
                data = ujson.dumps(result_tuple)
                cursor.execute("""
                    INSERT INTO node_query_cache (project_id, orientation, depth,
                        update_time, n_lod_levels, lod_min_bucket_size, json_data)
                    VALUES (%s, %s, %s, now(), %s, %s %s)
                    ON CONFLICT (project_id, orientation, depth)
                    DO UPDATE SET json_data = EXCLUDED.json_data, update_time = EXCLUDED.update_time;
                """, (project_id, orientation_id, z, lod_levels, lod_bucket_size,
                        [None if not v else json.dumps(v) for v in result_buckets]))

            if update_json_text_cache:
                data = ujson.dumps(result_tuple)
                cursor.execute("""
                    INSERT INTO node_query_cache (project_id, orientation, depth,
                        update_time, n_lod_levels, lod_min_bucket_size, json_text_data)
                    VALUES (%s, %s, %s, now(), %s, %s, %s)
                    ON CONFLICT (project_id, orientation, depth)
                    DO UPDATE SET json_text_data = EXCLUDED.json_text_data, update_time = EXCLUDED.update_time;
                """, (project_id, orientation_id, z, lod_levels, lod_bucket_size,
                        [None if not v else json.dumps(v) for v in result_buckets]))

            if update_msgpack_cache:
                cursor.execute("""
                    INSERT INTO node_query_cache (project_id, orientation, depth,
                        update_time, n_lod_levels, lod_bucket_size, msgpack_data)
                    VALUES (%s, %s, %s, now(), %s)
                    ON CONFLICT (project_id, orientation, depth)
                    DO UPDATE SET msgpack_data = EXCLUDED.msgpack_data, update_time = EXCLUDED.update_time;
                """, (project_id, orientation_id, z, lod_levels, lod_bucket_size,
                        [None if not v else psycopg2.Binary(msgpack.packb(v)) for v in result_buckets]))

            z += step


def process_batch(cell_defs, project_id, grid_id, cell_width, cell_height,
        cell_depth, params, allow_empty, lod_levels,
        lod_bucket_size, lod_strategy, update_json_cache,
        update_json_text_cache, update_msgpack_cache):
    created_in_process = 0
    processed = 0
    for w_i, h_i, d_i in cell_defs:
        added = update_grid_cell(project_id, grid_id, w_i,
            h_i, d_i, cell_width, cell_height, cell_depth, params,
            allow_empty, lod_levels, lod_bucket_size, lod_strategy,
            update_json_cache, update_json_text_cache,
            update_msgpack_cache)
        processed += 1
        if added:
            created_in_process += 1
    return processed, created_in_process


def update_grid_cache(project_id, data_type, orientations,
        cell_width=settings.DEFAULT_CACHE_GRID_CELL_WIDTH,
        cell_height=settings.DEFAULT_CACHE_GRID_CELL_HEIGHT,
        cell_depth=settings.DEFAULT_CACHE_GRID_CELL_DEPTH,
        node_limit=None, n_largest_skeletons_limit=None,
        n_last_edited_skeletons_limit=None, hidden_last_editor_id=None,
        delete=False, bb_limits=None, log=print, progress=True,
        allow_empty=False, lod_levels=1, lod_bucket_size=500,
        lod_strategy='quadratic', jobs=1, depth_steps=1, chunksize=10,
        ordering=None) -> None:
    if data_type not in ('json', 'json_text', 'msgpack'):
        raise ValueError('Type must be one of: json, json_text, msgpack')
    if project_id is None:
        raise ValueError('Need project ID')
    if not cell_width:
        raise ValueError('Need non-zero cell width information')
    if not cell_height:
        raise ValueError('Need non-zero cell height information')
    if not cell_depth:
        raise ValueError('Need non-zero cell depth information')

    # In each job all orentations are computed and all general settings apply
    # equally.

    orientation_ids = list(map(lambda x: ORIENTATIONS[x], orientations))

    cursor = connection.cursor()

    log(' -> Finding tracing data bounding box')
    row = get_tracing_bounding_box(project_id, cursor, bb_limits)
    bb = [row[0], row[1]]
    if None in bb[0] or None in bb[1]:
        log(f' -> Found no valid bounding box, skipping project: {bb}')
        return
    if bb_limits:
        bb[0][0] = max(bb[0][0], bb_limits[0][0])
        bb[0][1] = max(bb[0][1], bb_limits[0][1])
        bb[0][2] = max(bb[0][2], bb_limits[0][2])
        bb[1][0] = min(bb[1][0], bb_limits[1][0])
        bb[1][1] = min(bb[1][1], bb_limits[1][1])
        bb[1][2] = min(bb[1][2], bb_limits[1][2])
        log(f' -> Found bounding box within limits: {bb}')
    else:
        log(f' -> Found bounding box: {bb}')

    if delete:
        for n, o in enumerate(orientations):
            orientation_id = orientation_ids[n]
            log(f' -> Deleting existing grid cache entries in orientation {o}')
            cursor.execute("""
                DELETE FROM node_grid_cache
                WHERE project_id = %(project_id)s
                AND orientation = %(orientation)s
                CASCADE
            """, {
                'project_id': project_id,
                'orientation': orientation_id
            })

    params = {
        'left':   bb[0][0],
        'top':    bb[0][1],
        'z1':     bb[0][2],
        'right':  bb[1][0],
        'bottom': bb[1][1],
        'z2':     bb[1][2],
        'project_id': project_id,
        'limit':  node_limit,
        'ordering': ordering,
    }

    if n_largest_skeletons_limit:
        params['n_largest_skeletons_limit'] = int(n_largest_skeletons_limit)
        log(f' -> Allowing {n_largest_skeletons_limit} largest skeletons in the field of view in '
                'each section')

    if n_last_edited_skeletons_limit:
        params['n_last_edited_skeletons_limit'] = int(n_last_edited_skeletons_limit)
        log((' -> Allowing {} most recently edited skeletons in the '
                'field of view in each section'). format(n_last_edited_skeletons_limit))

    if hidden_last_editor_id:
        params['hidden_last_editor_id'] = int(hidden_last_editor_id)
        log(f' -> Only nodes not edited last by user {hidden_last_editor_id} will be allowed')

    data_types = [data_type]
    update_json_cache = 'json' in data_types
    update_json_text_cache = 'json_text' in data_types
    update_msgpack_cache = 'msgpack' in data_types

    provider = Postgis3dNodeProvider()
    types = ', '.join(data_types)

    executor = futures.ProcessPoolExecutor(jobs)

    for o in orientations:
        orientation_id = ORIENTATIONS[o]
        log(f' -> Populating grid cache for orientation {o} with block size {(cell_width, cell_height, cell_depth)} (x, y, z) for types: {types}')

        cursor.execute("""
            SELECT id
            FROM node_grid_cache
            WHERE project_id = %(project_id)s
                AND orientation = %(orientation)s
                AND cell_width = %(cell_width)s
                AND cell_height = %(cell_height)s
                AND cell_depth = %(cell_depth)s
            ORDER BY cell_width, cell_height, cell_depth DESC
        """, {
            'project_id': project_id,
            'orientation': orientation_id,
            'cell_width': cell_width,
            'cell_height': cell_height,
            'cell_depth': cell_depth,
            'n_largest_sk_limit': n_largest_skeletons_limit or None,
            'n_last_edit_limit': n_last_edited_skeletons_limit or None,
            'hidden_last_editor_id': hidden_last_editor_id or None,
        })
        grid_ids = cursor.fetchall()
        if grid_ids:
            grid_id = grid_ids[0]
        else:
            cursor.execute("""
                INSERT INTO node_grid_cache (project_id, orientation,
                    cell_width, cell_height, cell_depth, n_largest_skeletons_limit,
                    n_last_edited_skeletons_limit, hidden_last_editor_id,
                    n_lod_levels, lod_min_bucket_size, lod_strategy, allow_empty,
                    has_json_data, has_json_text_data, has_msgpack_data,
                    ordering)
                VALUES (%(project_id)s, %(orientation)s, %(cell_width)s,
                    %(cell_height)s, %(cell_depth)s, %(n_largest_sk_limit)s,
                    %(n_last_edit_limit)s, %(hidden_last_editor_id)s,
                    %(n_lod_levels)s, %(lod_min_bucket_size)s, %(lod_strategy)s,
                    %(allow_empty)s, %(has_json_data)s, %(has_json_text_data)s,
                    %(has_msgpack_data)s, %(ordering)s)
                RETURNING id;
            """, {
                'project_id': project_id,
                'orientation': orientation_id,
                'cell_width': cell_width,
                'cell_height': cell_height,
                'cell_depth': cell_depth,
                'n_largest_sk_limit': n_largest_skeletons_limit or None,
                'n_last_edit_limit': n_last_edited_skeletons_limit or None,
                'hidden_last_editor_id': hidden_last_editor_id or None,
                'n_lod_levels': lod_levels or None,
                'lod_min_bucket_size': lod_bucket_size or None,
                'lod_strategy': lod_strategy or None,
                'allow_empty': allow_empty,
                'has_json_data': update_json_cache,
                'has_json_text_data': update_json_text_cache,
                'has_msgpack_data': update_msgpack_cache,
                'ordering': ordering,
            })
            grid_id = cursor.fetchone()[0]

        # Only look at cells that cover the bounding box
        min_w_i = int(params['left'] // cell_width)
        min_h_i = int(params['top'] // cell_height)
        min_d_i = int(params['z1'] // cell_depth)

        max_w_i = int(params['right'] // cell_width)
        max_h_i = int(params['bottom'] // cell_height)
        max_d_i = int(params['z2'] // cell_depth)

        n_cells_w = max_w_i - min_w_i + 1
        n_cells_h = max_h_i - min_h_i + 1
        n_cells_d = max_d_i - min_d_i + 1
        n_cells = n_cells_w * n_cells_h * n_cells_d

        log(f' -> Grid dimension (cells per dimension X, Y and Z): {n_cells_w}, {n_cells_h}, {n_cells_d} Total cells: {n_cells}')

        log(f' -> Level-of-detail steps: {lod_levels}, bucket size: {lod_bucket_size}, strategy: {lod_strategy}')

        if progress:
            bar = progressbar.ProgressBar(max_value=n_cells, redirect_stdout=True).start()

        section_extent = math.ceil(n_cells_d // depth_steps) * cell_depth
        min_z = bb[0][2]

        counter = 0
        created = 0

        # If the effective bounding box should be reavaluated
        for depth_section in range(depth_steps):
            cursor = connection.cursor()
            # If there is only a single step asked for, reuse global bounding
            # box. Otherwise, query a new one for the current step.
            if (depth_steps == 1):
                local_min_w_i, local_min_h_i, local_min_d_i = \
                        min_w_i, min_h_i, min_d_i
                local_max_w_i, local_max_h_i, local_max_d_i = \
                        max_w_i, max_h_i, max_d_i
            else:
                local_min_depth = min_z + depth_section * section_extent
                local_max_depth = min_z + (depth_section + 1) * section_extent
                log(f' -> Finding local tracing data bounding box for step {depth_section + 1}/{depth_steps}: {local_min_depth} - {local_max_depth} in depth')
                local_bb_limits = [
                    [bb_limits[0][0], bb_limits[0][1], local_min_depth],
                    [bb_limits[1][0], bb_limits[1][1], local_max_depth]]
                row = get_tracing_bounding_box(project_id, cursor, local_bb_limits)
                local_bb = [row[0], row[1]]
                if None in local_bb[0] or None in local_bb[1]:
                    log(f' -> Found no valid bounding box, skipping depth section: {local_bb}')
                    return
                local_min_w_i = int(local_bb[0][0] // cell_width)
                local_min_h_i = int(local_bb[0][1] // cell_height)
                local_min_d_i = int(local_bb[0][2] // cell_depth)
                local_max_w_i = int(local_bb[1][0] // cell_width)
                local_max_h_i = int(local_bb[1][1] // cell_height)
                local_max_d_i = int(local_bb[1][2] // cell_depth)

                # The maximum number of depth cells.
                full_local_min_d_i = int(local_min_depth // cell_depth)
                full_local_max_d_i = int(local_max_depth // cell_depth)

                # To prevent repeated evaluation of the border planes, we
                # diminish the local max depth index coorinate, except for the
                # last iteration, where we can't rely on the next iteration to
                # fill in the data.
                if depth_steps > (depth_section + 1):
                    local_max_d_i -= 1
                    full_local_max_d_i -= 1

                local_n_cells_w = local_max_w_i - local_min_w_i + 1
                local_n_cells_h = local_max_h_i - local_min_h_i + 1
                local_n_cells_d = local_max_d_i - local_min_d_i + 1
                local_n_cells = local_n_cells_w * local_n_cells_h * local_n_cells_d

                full_local_n_cells_d = full_local_max_d_i - full_local_min_d_i + 1
                full_local_n_cells = n_cells_w * n_cells_h * full_local_n_cells_d
                n_ignored_global_cells = full_local_n_cells - local_n_cells

                log(f' -> Local grid dimension (cells per dimension X, Y and Z): ' + \
                    f'{local_n_cells_w}, {local_n_cells_h}, {local_n_cells_d} ' + \
                    f'Total cells: {local_n_cells} Ignored: {n_ignored_global_cells} ' + \
                    f'Min XYZ idx: {local_min_w_i}, {local_min_h_i}, {local_min_d_i} ' + \
                    f'Max XYZ idx {local_max_w_i}, {local_max_h_i}, {local_max_d_i}')

                if progress:
                    counter += n_ignored_global_cells
                    bar.update(counter)

            def iterate_space():
                """A generator to iterate the local cell space."""
                for d_i in range(local_min_d_i, local_max_d_i + 1):
                    for h_i in range(local_min_h_i, local_max_h_i + 1):
                        for w_i in range(local_min_w_i, local_max_w_i + 1):
                            yield w_i, h_i, d_i

            if jobs > 1:
                # We need to close all database connections to not accidentally
                # share the file descriptors of current connections with forks.
                connections.close_all()

                tasks = [executor.submit(process_batch, cell_defs, project_id,
                        grid_id, cell_width, cell_height, cell_depth, params,
                        allow_empty, lod_levels, lod_bucket_size, lod_strategy,
                        update_json_cache, update_json_text_cache,
                        update_msgpack_cache)
                    for cell_defs in batches(iterate_space(), chunksize)]

                for future in futures.as_completed(tasks):
                    result = future.result()
                    if progress:
                        counter += result[0]
                        bar.update(counter)
                    created += result[1]
            else:
                for w_i, h_i, d_i in iterate_space():
                    if progress:
                        counter += 1
                        bar.update(counter)

                    added = update_grid_cell(project_id, grid_id, w_i, h_i, d_i,
                            cell_width, cell_height, cell_depth, provider,
                            params, allow_empty, lod_levels, lod_bucket_size,
                            lod_strategy, update_json_cache,
                            update_json_text_cache, update_msgpack_cache, cursor)
                    if added:
                        created += 1

        log(f' -> Materialized {created} grid cells')
        if progress:
            bar.finish()


def update_grid_cell(project_id, grid_id, w_i, h_i, d_i, cell_width,
        cell_height, cell_depth, params, allow_empty, lod_levels,
        lod_bucket_size, lod_strategy, update_json_cache,
        update_json_text_cache, update_msgpack_cache, provider=None, cursor=None) -> bool:
    params['left'] = w_i * cell_width
    params['right'] = (w_i + 1) * cell_width
    params['top'] = h_i * cell_height
    params['bottom'] = (h_i + 1) * cell_width
    params['z1'] = d_i * cell_depth
    params['z2'] = (d_i + 1) * cell_depth

    if not provider:
        provider = Postgis3dNodeProvider()

    if not cursor:
        cursor = connection.cursor()

    result_tuple = _node_list_tuples_query(params, project_id, provider,
            include_labels=True)

    if not (allow_empty or result_tuple[0] or result_tuple[1]):
        return False

    result_buckets = get_lod_buckets(result_tuple, lod_levels,
            lod_bucket_size, lod_strategy)

    if update_json_cache:
        cursor.execute("""
            INSERT INTO node_grid_cache_cell (grid_id,
                x_index, y_index, z_index, update_time, json_data)
            VALUES (%(grid_id)s, %(x_index)s, %(y_index)s, %(z_index)s,
                now(), %(data)s::jsonb[])
            ON CONFLICT (grid_id, x_index, y_index, z_index)
            DO UPDATE SET json_data = EXCLUDED.json_data, update_time = EXCLUDED.update_time;
        """, {
            'grid_id': grid_id,
            'x_index': w_i,
            'y_index': h_i,
            'z_index': d_i,
            'data': [None if not v else json.dumps(v) for v in result_buckets],
        })

    if update_json_text_cache:
        cursor.execute("""
            INSERT INTO node_grid_cache_cell (grid_id,
                x_index, y_index, z_index, update_time, json_text_data)
            VALUES (%(grid_id)s, %(x_index)s, %(y_index)s, %(z_index)s,
                now(), %(data)s)
            ON CONFLICT (grid_id, x_index, y_index, z_index)
            DO UPDATE SET json_text_data = EXCLUDED.json_text_data, update_time = EXCLUDED.update_time;
        """, {
            'grid_id': grid_id,
            'x_index': w_i,
            'y_index': h_i,
            'z_index': d_i,
            'data': [None if not v else json.dumps(v) for v in result_buckets],
        })

    if update_msgpack_cache:
        cursor.execute("""
            INSERT INTO node_grid_cache_cell (grid_id,
                x_index, y_index, z_index, update_time, msgpack_data)
            VALUES (%(grid_id)s, %(x_index)s, %(y_index)s, %(z_index)s,
                now(), %(data)s)
            ON CONFLICT (grid_id, x_index, y_index, z_index)
            DO UPDATE SET msgpack_data = EXCLUDED.msgpack_data, update_time = EXCLUDED.update_time;
        """, {
            'grid_id': grid_id,
            'x_index': w_i,
            'y_index': h_i,
            'z_index': d_i,
            'data':  [None if not v else psycopg2.Binary(msgpack.packb(v)) for v in result_buckets],
        })

    return True


def prepare_db_statements(connection) -> None:
    node_providers = get_configured_node_providers(get_node_provider_configs(), connection)
    for node_provider in node_providers:
        node_provider.prepare_db_statements(connection)


@requires_user_role([UserRole.Annotate, UserRole.Browse])
def node_list_tuples(request:HttpRequest, project_id=None, provider=None) -> HttpResponse:
    '''Retrieve all nodes intersecting a bounding box

    The intersection bounding box is defined in terms of its minimum and
    maximum project space coordinates. The number of returned nodes can be
    limited to constrain query execution time. Optionally, lists of treenodes
    and connector IDs can be provided to make sure they are included in the
    result set, regardless of intersection.

    Returned is an array with five entries, plus optionally a sixth one

    [[treenodes], [connectors], {labels}, node_limit_reached, {relation_map}, {exstraNodes}]

    The list of treenodes has elements of this form:

    [id, parent_id, location_x, location_y, location_z, confidence, radius, skeleton_id, edition_time, user_id]

    The list connectors has elements of this form:

    [id, location_x, location_y, location_z, confidence, edition_time, user_id, [partners]]

    The partners arrary represents linked partner nodes, each one represented like this:

    [treenode_id, relation_id, link_confidence, link_edition_time, link_id]

    If labels are returned, they are represented as an object of the following
    form, with the labels just being simple strings:

    {treenode_id: [labels]}

    The fourth top level entry, node_limit_reached, is a boolean that
    represents if there are more nodes available than the ones returned.

    With the last top level element returned the present connector linked
    relations are mapped to their textural representations:

    {relation_id: relation_name}
    ---
    parameters:
    - name: treenode_ids
      description: |
        Whether linked connectors should be returned.
      required: false
      type: array
      items:
        type: integer
      paramType: form
    - name: connector_ids
      description: |
        Whether tags should be returned.
      required: false
      type: array
      items:
        type: integer
      paramType: form
    - name: limit
      description: |
        Limit the number of returned nodes.
      required: false
      type: integer
      defaultValue: 3500
      paramType: form
    - name: left
      description: |
        Minimum world space X coordinate
      required: true
      type: float
      paramType: form
    - name: top
      description: |
        Minimum world space Y coordinate
      required: true
      type: float
      paramType: form
    - name: z1
      description: |
        Minimum world space Z coordinate
      required: true
      type: float
      paramType: form
    - name: right
      description: |
        Maximum world space X coordinate
      required: true
      type: float
      paramType: form
    - name: bottom
      description: |
        Maximum world space Y coordinate
      required: true
      type: float
      paramType: form
    - name: z2
      description: |
        Maximum world space Z coordinate
      required: true
      type: float
      paramType: form
    - name: format
      description: |
        Either "json" (default) or "msgpack", optional.
      required: false
      type: string
      paramType: form
    - name: with_relation_map
      description: |
        Whether an ID to name mapping for the used relations should be included
        and which extent it should have.
      required: false
      enum: [none, used, all]
      type: string
      defaultValue: used
      paramType: form
    - name: with_origin
      description: |
        Whether the origin for each skeleton should be looked up and returned.
        This will show which skeletons are imported.
      required: false
      type: boolean
      defaultValue: false
      paramType: form
    - name: n_largest_skeletons_limit
      description: |
        Maximum number of the largest skeletons in view
      required: false
      type: integer
      paramType: form
    - name: n_last_edited_skeletons_limit
      description: |
        Maximum number of most recently edited skeletons.
      required: false
      type: integer
      paramType: form
    - name: hidden_last_editor_id
      description: |
        No nodes edited last by this user will be retuned.
      required: false
      type: integer
      paramType: form
    - name: min_skeleton_length
      description: |
        Optional minimum skeleton length, no returned node is of a shorter
        skeleton.
      required: false
      type: float
      paramType: form
    - name: order
      description: |
        Either empty, cable-asc or cable-desc. Will return in a particular
        order. By default, no ordering is applied.
      required: false
      type: string
      paramType: form
    type:
    - type: array
      items:
        type: string
      required: true
    '''
    project_id = int(project_id) # sanitize
    if request.method == 'POST':
        data = request.POST
    elif request.method == 'GET':
        data = request.GET
    else:
        raise ValueError("Unsupported HTTP method: " + request.method)

    params:Dict[str, Optional[Union[int, float]]] = {}

    treenode_ids = get_request_list(data, 'treenode_ids', tuple(), int)
    connector_ids = get_request_list(data, 'connector_ids', tuple(), int)
    for p in ('top', 'left', 'bottom', 'right', 'z1', 'z2'):
        params[p] = float(data.get(p, 0))
    # Limit the number of retrieved treenodes within the section
    params['limit'] = settings.NODE_LIST_MAXIMUM_COUNT
    params['n_largest_skeletons_limit'] = int(data.get('n_largest_skeletons_limit', 0))
    params['n_last_edited_skeletons_limit'] = int(data.get('n_last_edited_skeletons_limit', 0))
    params['hidden_last_editor_id'] = int(data['hidden_last_editor_id']) if 'hidden_last_editor_id' in data else None
    params['min_skeleton_length'] = float(data.get('min_skeleton_length', 0))
    params['min_skeleton_nodes'] = int(data.get('min_skeleton_nodes', 0))
    params['ordering'] = data.get('order')
    params['project_id'] = project_id
    include_labels = get_request_bool(data, 'labels', False)
    target_format = data.get('format', 'json')
    target_options = {
        'view_width': int(data.get('view_width', 1000)),
        'view_height': int(data.get('view_height', 1000)),
    }
    override_provider = data.get('src')
    with_relation_map = data.get('with_relation_map', 'used')
    with_origin = get_request_bool(data, 'with_origin', False)
    if with_relation_map not in ("none", "used", "all"):
        raise ValueError("Relation map can only be 'none', 'used' or 'all'")
    if with_relation_map == 'none':
        with_relation_map = None
    # The orientation parameter is used to override the dominant depth
    # dimension. This dimension is used do some queries.
    orientation = data.get('orientation')
    width = params['width'] = params.get('right') - params.get('left') # type: ignore
    height = params['height'] = params.get('bottom') - params.get('top') # type: ignore
    depth = params['depth'] = params.get('z2') - params.get('z1') # type: ignore
    if not orientation:
        if depth < width:
            if depth < height:
                orientation = 'xy'
            else:
                orientation = 'xz'
        else:
            if depth < height:
                orientation = 'zy'
            elif width < height:
                orientation = 'zy'
            else:
                orientation = 'xz'
    params['orientation'] = orientation
    params['lod'] = data.get('lod', 'max')
    params['lod_type'] = data.get('lod_type', 'absolute')

    if override_provider:
        node_providers = get_configured_node_providers([override_provider])
    else:
        node_providers = get_configured_node_providers(get_node_provider_configs())

    return compile_node_list_result(project_id, node_providers, params,
        treenode_ids, connector_ids, include_labels, target_format,
        target_options, with_relation_map, with_origin)


def _node_list_tuples_query(params, project_id, node_provider,
        explicit_treenode_ids=tuple(), explicit_connector_ids=tuple(),
        include_labels=False, with_relation_map='used', ordering=None,
        with_origin=False) -> List:
    """The returned JSON data is sensitive to indices in the array, so care
    must be taken never to alter the order of the variables in the SQL
    statements without modifying the accesses to said data both in this
    function and in the client that consumes it.
    """
    try:
        cursor = connection.cursor()

        if with_relation_map or include_labels:
            cursor.execute('''
            SELECT relation_name, id FROM relation WHERE project_id=%s
            ''' % project_id)
            relation_map = dict(cursor.fetchall())
            id_to_relation = {v: k for k, v in relation_map.items()}

        # A set of extra treenode and connector IDs
        missing_treenode_ids = set(n for n in explicit_treenode_ids if n != -1)
        missing_connector_ids = set(c for c in explicit_connector_ids if c != -1)

        # Find connectors in the field of view
        response_on_error = 'Failed to query connector locations.'
        crows = node_provider.get_connector_data(cursor, params,
            missing_connector_ids)

        connectors = []
        # A set of unique connector IDs
        connector_ids:Set = set()

        # Collect links to connectors for each treenode. Each entry maps a
        # relation ID to a an object containing the relation name, and an object
        # mapping connector IDs to confidences.
        links:DefaultDict[Any, List] = defaultdict(list)
        used_relations = set()
        seen_links:Set = set()

        for row in crows:
            # Collect treeenode IDs related to connectors but not yet in treenode_ids
            # because they lay beyond adjacent sections
            cid = row[0] # connector ID
            tnid = row[7] # treenode ID
            tcid = row[11] # treenode connector ID

            if tnid is not None:
                if tcid in seen_links:
                    continue
                missing_treenode_ids.add(tnid)
                seen_links.add(tcid)
                # Collect relations between connectors and treenodes
                # row[7]: treenode_id (tnid above)
                # row[8]: treenode_relation_id
                # row[9]: tc_confidence
                # row[10]: tc_edition_time
                # row[11]: tc_id
                links[cid].append(row[7:12])
                used_relations.add(row[8])

            # Collect unique connectors
            if cid not in connector_ids:
                connectors.append(row[0:7] + (links[cid],))
                connector_ids.add(cid)

        response_on_error = 'Failed to query treenodes'

        treenode_ids, treenodes = node_provider.get_treenode_data(cursor,
                params, missing_treenode_ids)
        n_retrieved_nodes = len(treenode_ids)

        labels:DefaultDict[Any, List] = defaultdict(list)
        visible_treenodes = None

        # Avoid dict lookups in loop
        top, left, z1 = params['top'], params['left'], params['z1']
        bottom, right, z2 = params['bottom'], params['right'], params['z2']

        def is_visible(r):
            return left <= r[2] < right and \
                top <= r[3] < bottom and \
                z1 <= r[4] < z2

        if include_labels:
            # Collect treenodes visible in the current section
            visible_treenodes = [row[0] for row in treenodes if is_visible(row)]
            if visible_treenodes:
                cursor.execute('''
                SELECT treenode_class_instance.treenode_id,
                       class_instance.name
                FROM class_instance,
                     treenode_class_instance,
                     UNNEST(%s::bigint[]) treenodes(tnid)
                WHERE treenode_class_instance.relation_id = %s
                  AND class_instance.id = treenode_class_instance.class_instance_id
                  AND treenode_class_instance.treenode_id = tnid
                ''', (visible_treenodes, relation_map['labeled_as']))
                for row in cursor.fetchall():
                    labels[row[0]].append(row[1])

            # Collect connectors visible in the current section
            visible = [row[0] for row in connectors if z1 <= row[3] < z2]
            if visible:
                cursor.execute('''
                SELECT connector_class_instance.connector_id,
                       class_instance.name
                FROM class_instance,
                     connector_class_instance,
                     UNNEST(%s::bigint[]) connectors(cnid)
                WHERE connector_class_instance.relation_id = %s
                  AND class_instance.id = connector_class_instance.class_instance_id
                  AND connector_class_instance.connector_id = cnid
                ''', (visible, relation_map['labeled_as']))
                for row in cursor.fetchall():
                    labels[row[0]].append(row[1])

        if with_origin:
            visible_skeletons = set(row[7] for row in treenodes if is_visible(row))
            # It would be faster to do this query as part of the main treendoe
            # query, but this is easier to read and implement. It has the
            # benefit of requiring likely less memory in some cases (repeated
            # skeleton IDs).
            # TODO: We night to traverse merges too! This might be possible by
            # collecting all merges (and splits in the skeleton_origin table.
            # This duplicates history to some extend, but makes ist easier
            # accessible. It would be a materialized view hybrid (because it
            # would also contain imports).
            cursor.execute('''
                SELECT skeleton_id, so.source_id, so.data_source_id
                FROM skeleton_origin so
                JOIN UNNEST(%(skeleton_ids)s::bigint[]) query_skeleton(id)
                    ON query_skeleton.id = so.skeleton_id
            ''', {
                'skeleton_ids': list(visible_skeletons),
            })
            export_skeleton_origin = cursor.fetchall()
        else:
            export_skeleton_origin = [];

        if with_relation_map == 'used':
            export_relation_map = {r:id_to_relation[r] for r in used_relations}
        elif with_relation_map == 'all':
            export_relation_map = id_to_relation
        else:
            export_relation_map = {}

        result = [treenodes, connectors, labels,
                n_retrieved_nodes == params['limit'], export_relation_map]

        if export_skeleton_origin:
            # This list can contain origin data and complete query responses.
            extra_data = [export_skeleton_origin]
            result.append(extra_data)

        return result

    except Exception as e:
        import traceback
        raise Exception(f'{response_on_error}:{e}\nOriginal error: {traceback.format_exc()}')

def node_list_tuples_query(params, project_id, node_provider,
        explicit_treenode_ids=tuple(), explicit_connector_ids=tuple(),
        include_labels=False, target_format='json', target_options=None,
        with_relation_map=True, with_origin=False) -> HttpResponse:

    result_tuple, data_type = node_provider.get_tuples(params, project_id,
        explicit_treenode_ids, explicit_connector_ids, include_labels,
        with_relation_map, with_origin)

    return create_node_response(result_tuple, params, target_format, target_options, data_type)

def compile_node_list_result(project_id, node_providers, params,
        explicit_treenode_ids=tuple(), explicit_connector_ids=tuple(),
        include_labels=False, target_format='json', target_options=None,
        with_relation_map=True, with_origin=False) -> HttpResponse:
    """Create a valid HTTP response for the provided node query. If
    override_provider is not passed in, the list of node_providers will be
    iterated until a result is found.
    """
    result_tuple, data_type = None, None
    for node_provider in node_providers:
        if node_provider.matches(params):
            result = node_provider.get_tuples(params, project_id,
                explicit_treenode_ids, explicit_connector_ids, include_labels,
<<<<<<< HEAD
                with_relation_map)
            result_tuple, data_type = result
=======
                with_relation_map, with_origin)
            result_tuple, data_type =  result
>>>>>>> d44860e7

            if result_tuple and data_type:
                break

    if not (result_tuple and data_type):
        raise ValueError("Could not find matching node provider for request")

    return create_node_response(result_tuple, params, target_format, target_options, data_type)

def create_node_response(result, params, target_format, target_options, data_type) -> HttpResponse:
    if target_format == 'json':
        if data_type == 'json':
            data = ujson.dumps(result)
        elif data_type == 'json_text':
            data = result
        elif data_type == 'msgpack':
            data = ujson.dumps(msgpack.unpackb(result, use_list=False))
        else:
            raise ValueError(f"Unknown data type: {data_type}")
        return HttpResponse(data, content_type='application/json')
    elif target_format == 'msgpack':
        if data_type == 'json':
            data = msgpack.packb(result)
        elif data_type == 'json_text':
            data = msgpack.packb(ujson.loads(result))
        elif data_type == 'msgpack':
            data = result
        else:
            raise ValueError(f"Unknown data type: {data_type}")
        return HttpResponse(data, content_type='application/octet-stream')
    elif target_format == 'png' or target_format == 'gif':
        if data_type == 'json':
            data = result
        elif data_type == 'json_text':
            data = ujson.loads(result)
        elif data_type == 'msgpack':
            data = msgpack.unpackb(result, use_list=False)
        else:
            raise ValueError(f"Unknown data type: {data_type}")
        width = target_options['view_width']
        height = target_options['view_height']
        view_min_x = params['left']
        view_min_y = params['top']
        xscale = width / (params['right'] - params['left'])
        yscale = height / (params['bottom'] - params['top'])
        image = render_nodes_xy(data, params, width, height, view_min_x,
                view_min_y, xscale, yscale)
        # serialize to HTTP response
        if target_format == 'png':
            response = HttpResponse(content_type="image/png")
            image.save(response, "PNG")
        else:
            response = HttpResponse(content_type="image/gif")
            image.save(response, 'GIF', transparency=0, optimize=True)
        return response
    else:
        raise ValueError(f"Unknown target format: {target_format}")

def render_nodes_xy(node_data, params, width, height, view_min_x=0, view_min_y=0,
        xscale=1.0, yscale=1.0) -> Image:
    """Render the passed in node data to an image.
    """
    import random
    background = (255, 0, 0, 0)
    image = Image.new('RGBA', (width, height), background)

    radius = 4
    hr = radius / 2.0
    node_pen = Pen((255, 0, 255), 1)
    root_pen = Pen('red', 1)
    # leaf_pen = Pen('red', 1)
    node_brush = Brush((255, 0, 255))
    root_brush = Brush('red')
    # leaf_brush = Brush('red')

    virtual_nodes = True

    left, right = params['left'], params['right']
    top, bottom = params['top'], params['bottom']
    z1, z2 = params['z1'], params['z2']

    # Map parents to children
    nodes = dict()
    treenodes = node_data[0]
    for tn in treenodes:
        nodes[tn[0]] = tn

    draw = Draw(image)
    # Add treenodes:
    for tn in treenodes:
        parent_id = tn[1]
        x, y, z = tn[2], tn[3], tn[4]
        xs, ys = None, None
        virtual_node_created = False

        is_outside = x < left or x >= right or y < top \
                or y >= bottom or z < z1 or z >= z2

        # If this node and its parent are outside, create a virtual node
        # location and replace current coordinates.
        if is_outside:
            if virtual_nodes and parent_id:
                parent_node = nodes.get(parent_id)
                if parent_node:
                    px, py, pz = parent_node[2], parent_node[3], parent_node[4]
                    p_is_outside = px < left or px >= right or py < top \
                            or py >= bottom or pz < z1 or pz >= z2

                    # If the parent ist outside, too, find virtual node
                    # location.
                    if p_is_outside:
                        dx, dy, dz = px - x, py - y, pz - z
                        if dz > -0.0001 and dz < 0.0001:
                            continue
                        t = (z1 - z) / dz

                        x = x + t * dx
                        y = y + t * dy
                        z = z1
                        virtual_node_created = True

            if not virtual_node_created:
                continue

        xs = xscale * (x - view_min_x)
        ys = yscale * (y - view_min_y)

        if parent_id:
            pen = node_pen
            brush = node_brush
        else:
            pen = root_pen
            brush = root_brush

        # Render node or virtual node
        draw.ellipse((xs - hr, ys - hr, xs + hr, ys + hr), pen, brush)

    draw.flush()

    return image


@requires_user_role(UserRole.Annotate)
def update_location_reviewer(request:HttpRequest, project_id=None, node_id=None) -> JsonResponse:
    """ Updates the reviewer id and review time of a node """
    try:
        # Try to get the review object. If this fails we create a new one. Doing
        # it in a try/except instead of get_or_create allows us to retrieve the
        # skeleton ID only if needed.
        r = Review.objects.get(treenode_id=node_id, reviewer=request.user)
    except Review.DoesNotExist:
        node = get_object_or_404(Treenode, pk=node_id)
        r = Review(project_id=project_id, treenode_id=node_id,
                   skeleton_id=node.skeleton_id, reviewer=request.user)

    r.review_time = timezone.now()
    r.save()

    return JsonResponse({
        'reviewer_id': request.user.id,
        'review_time': r.review_time.isoformat(),
    })


@api_view(['GET'])
@requires_user_role([UserRole.Annotate, UserRole.Browse])
def most_recent_treenode(request:HttpRequest, project_id=None) -> JsonResponse:
    """Retrieve the last edited node.

    Without any further parameters, this will retrieve the node last edited on
    any skeleton by any user. This can be further constrained by skeleton and
    user.
    ---
    parameters:
        - name: project_id
          description: The project to operate in.
          required: true
          type: number
          format: integer
          paramType: path
        - name: skeleton_id
          description: |
            (optional) Skeleton for which to retrieve last edited node.
          required: false
          type: number
          format: integer
          paramType: form
        - name: user_id
          description: |
            (optional) User of which to retrieve last edited node.
          required: false
          type: number
          format: integer
          paramType: form
    """
    skeleton_id = request.GET.get('skeleton_id')
    if skeleton_id is not None:
        skeleton_id = int(skeleton_id)
    user_id = request.GET.get('user_id')
    if user_id is not None:
        user_id = int(user_id)

    try:
        params = {
            'project': project_id
        }
        if user_id is not None:
            params['editor'] = user_id
        if skeleton_id is not None:
            params['skeleton_id'] = skeleton_id
        # Select the most recently edited node
        tn = Treenode.objects.filter(**params) \
                .extra(select={'most_recent': 'greatest(treenode.creation_time, treenode.edition_time)'}) \
                .extra(order_by=['-most_recent', '-treenode.id'])[0] # [0] generates a LIMIT 1
    except IndexError:
        # No treenode edited by the user exists in this skeleton.
        return JsonResponse({})

    return JsonResponse({
        'id': tn.id,
        # 'skeleton_id': tn.skeleton.id,
        'x': int(tn.location_x),
        'y': int(tn.location_y),
        'z': int(tn.location_z),
        # 'most_recent': str(tn.most_recent) + tn.most_recent.strftime('%z'),
        # 'most_recent': tn.most_recent.strftime('%Y-%m-%d %H:%M:%S.%f'),
        # 'type': 'treenode'
    })


def _update_location(table, nodes, now, user, cursor):
    if not nodes:
        return
    # 0: id
    # 1: X
    # 2: Y
    # 3: Z
    can_edit_all_or_fail(user, (node[0] for node in nodes), table)

    # Sanitize node details
    nodes = [(int(i), float(x), float(y), float(z)) for i,x,y,z in nodes]

    node_template = "(" + "),(".join(["%s, %s, %s, %s"] * len(nodes)) + ")"
    node_table = [v for k in nodes for v in k]

    # Sanitize table name, because we are going to insert it directly into the
    # SQL query below.
    if table not in ('treenode', 'connector'):
        raise ValueError('Expected treenode or connector')

    # If we update the location parent table to update both treenode and connector
    # nodes, statement level triggers would not be run on the respective child
    # tables (treenode and connector).
    cursor.execute(f"""
        UPDATE {table} n
        SET editor_id = %s, location_x = target.x,
            location_y = target.y, location_z = target.z
        FROM (SELECT x.id, x.location_x AS old_loc_x,
                     x.location_y AS old_loc_y, x.location_z AS old_loc_z,
                     y.new_loc_x AS x, y.new_loc_y AS y, y.new_loc_z AS z
              FROM {table} x
              INNER JOIN (VALUES {node_template}) y(id, new_loc_x, new_loc_y, new_loc_z)
              ON x.id = y.id FOR NO KEY UPDATE) target
        WHERE n.id = target.id
        RETURNING n.id, n.edition_time, target.old_loc_x, target.old_loc_y,
                  target.old_loc_z
    """, [user.id] + node_table)

    updated_rows = cursor.fetchall()
    if len(nodes) != len(updated_rows):
        raise ValueError('Coudn\'t update node ' +
                         ','.join(frozenset([str(r[0]) for r in nodes]) -
                                  frozenset([str(r[0]) for r in updated_rows])))
    return updated_rows


@requires_user_role(UserRole.Annotate)
def node_update(request:HttpRequest, project_id=None) -> JsonResponse:
    treenodes = get_request_list(request.POST, "t") or []
    connectors = get_request_list(request.POST, "c") or []

    cursor = connection.cursor()
    nodes = treenodes + connectors
    if nodes:
        node_ids = [int(n[0]) for n in nodes]
        state.validate_state(node_ids, request.POST.get('state'),
                multinode=True, lock=True, cursor=cursor)

    now = timezone.now()
    old_treenodes = _update_location("treenode", treenodes, now, request.user, cursor)
    old_connectors = _update_location("connector", connectors, now, request.user, cursor)

    num_updated_nodes = len(treenodes) + len(connectors)
    return JsonResponse({
        'updated': num_updated_nodes,
        'old_treenodes': old_treenodes,
        'old_connectors': old_connectors
    })


@api_view(['GET'])
@requires_user_role(UserRole.Browse)
def node_nearest(request:HttpRequest, project_id=None) -> JsonResponse:
    """Find the closest node in a skeleton relative to a passed in location.

    If a skeleton ID or neuron id is passed in as well, the nearest node in the
    respective skeleton is returned.
    ---
    parameters:
        - name: project_id
          description: The project to operate in.
          required: true
          paramType: path
        - name: x
          description: X coordinate of query location.
          required: true
          type: number
          format: double
          paramType: form
        - name: y
          description: X coordinate of query location.
          required: true
          type: number
          format: double
          paramType: form
        - name: z
          description: Z coordinate of query location.
          required: true
          type: number
          format: double
          paramType: form
        - name: skeleton_id
          description: Result treenode has to be in this skeleton.
          required: false
          type: number
          paramType: form
        - name: neuron_id
          description: |
            Alternative to skeleton_id. Result treenode has to be in
            this neuron
          required: false
          type: number
          paramType: form
    """

    x = float(request.GET.get('x', 0))
    y = float(request.GET.get('y', 0))
    z = float(request.GET.get('z', 0))

    skeleton_id = request.GET.get('skeleton_id')
    if skeleton_id is not None:
        skeleton_id = int(skeleton_id)

    neuron_id = request.GET.get('neuron_id')
    if neuron_id is not None:
        neuron_id = int(neuron_id)

    if None not in (skeleton_id, neuron_id):
        raise ValueError("Only skeleton_id or neuron_id can be provided, not both")

    # Get skeleton ID, if neuron is provided
    if neuron_id:
        skeleton_id = ClassInstance.objects.get(
            cici_via_a__relation__relation_name='model_of',
            cici_via_a__class_instance_b_id=neuron_id).id

    cursor = connection.cursor()

    skeleton_filter = None
    # Separate access methods are needed to convice the Postgres planner to not
    # to distance tests to all treenodes if only a skeleton is looked at.
    if skeleton_id:
        skeleton_filter = """
            WITH skeleton_edge AS (
                SELECT te.id, te.edge
                FROM treenode_edge te

                JOIN (
                    SELECT id
                    FROM treenode t
                    WHERE skeleton_id = %(skeleton_id)s
                ) skeleton_node(id)
                ON skeleton_node.id = te.id

                WHERE project_id = %(project_id)s
            )
            SELECT id, edge
            FROM skeleton_edge
        """
    else:
        skeleton_filter = """
            SELECT id, edge
            FROM treenode_edge
            WHERE project_id = %(project_id)s
        """

    # Find the globally closest treenode among the 100 closest edges. This
    # is done that way so that an index can be used. We just assume that the
    # closest node is among the closest edge bounding box centroids (<<->>
    # operator). Use a CTE to enforce better estimates and guarantee a low
    # number of distance tests.
    cursor.execute("""
        SELECT treenode.id, skeleton_id, location_x, location_y, location_z
        FROM treenode
        JOIN (
            {skeleton_filter}
            ORDER BY edge <<->> ST_MakePoint(%(x)s,%(y)s,%(z)s)
            LIMIT 100
        ) closest_node(id, edge)
        ON closest_node.id = treenode.id
        ORDER BY ST_StartPoint(edge) <<->> ST_MakePoint(%(x)s,%(y)s,%(z)s)
        LIMIT 1
    """.format(**{
        'skeleton_filter': skeleton_filter or '',
    }), {
        'project_id': project_id,
        'skeleton_id': skeleton_id,
        'x': x,
        'y': y,
        'z': z,
    })

    nearest_treenode = cursor.fetchone()

    if nearest_treenode is None:
        if skeleton_id:
            raise Exception(f'No treenodes were found for skeleton {skeleton_id}')
        raise Exception('No treenodes were found')

    return JsonResponse({
        'treenode_id': nearest_treenode[0],
        'skeleton_id': nearest_treenode[1],
        'x': nearest_treenode[2],
        'y': nearest_treenode[3],
        'z': nearest_treenode[4],
    })


def _fetch_location(project_id, location_id):
    """Get the locations of the passed in node ID in the passed in project."""
    locations = _fetch_locations(project_id, [location_id])
    if not locations:
        raise ValueError(f'Could not find location for node {location_id}')
    return locations[0]


def _fetch_locations(project_id, location_ids):
    """Get the locations of the passed in node IDs in the passed in project."""
    node_template = ",".join("(%s)" for _ in location_ids)
    params = list(location_ids)
    params.append(project_id)
    cursor = connection.cursor()
    cursor.execute(f'''
        SELECT
          l.id,
          l.location_x AS x,
          l.location_y AS y,
          l.location_z AS z
        FROM location l
        JOIN (VALUES {node_template}) node(id)
            ON l.id = node.id
        WHERE project_id = %s
    ''', params)
    return cursor.fetchall()

@requires_user_role([UserRole.Annotate, UserRole.Browse])
def get_location(request:HttpRequest, project_id=None) -> JsonResponse:
    tnid = int(request.POST['tnid'])
    return JsonResponse(_fetch_location(project_id, tnid), safe=False)

@api_view(['POST'])
@requires_user_role([UserRole.Browse])
def get_locations(request:HttpRequest, project_id=None) -> JsonResponse:
    """Get locations for a particular set of nodes in a project.

    A list of lists is returned. Each inner list represents one location and
    hast the following format: [id, x, y, z].
    ---
    parameters:
        - name: node_ids
          description: A list of node IDs to get the location for
          required: true
          type: array
          items:
            type: number
            format: integer
          required: true
          paramType: form
    models:
      location_element:
        id: location_element
        properties:
        - name: id
          description: ID of the node.
          type: integer
          required: true
        - name: x
          description: X coordinate of the node.
          required: true
          type: number
          format: double
          paramType: form
        - name: y
          description: Y coordinate of the node.
          required: true
          type: number
          format: double
          paramType: form
        - name: z
          description: Z coordinate of the node.
          required: true
          type: number
          format: double
          paramType: form
    type:
    - type: array
      items:
        $ref: location_element
      required: true
    """
    node_ids = get_request_list(request.POST, 'node_ids', map_fn=int)
    locations = _fetch_locations(project_id, node_ids)
    return JsonResponse(locations, safe=False)


@requires_user_role([UserRole.Browse])
def user_info(request:HttpRequest, project_id=None) -> JsonResponse:
    """Return information on a treenode or connector. This function is called
    pretty often (with every node activation) and should therefore be as fast
    as possible.
    """
    node_ids = get_request_list(request.POST, 'node_ids', map_fn=int)
    if not node_ids:
        raise ValueError('Need at least one node ID')

    node_template = ','.join('(%s)' for n in node_ids)

    cursor = connection.cursor()
    cursor.execute(f'''
        SELECT n.id, n.user_id, n.editor_id, n.creation_time, n.edition_time,
               array_agg(r.reviewer_id), array_agg(r.review_time)
        FROM location n
        JOIN (VALUES {node_template}) req_node(id)
            ON n.id = req_node.id
        LEFT OUTER JOIN review r
            ON r.treenode_id = n.id
        GROUP BY n.id
    ''', node_ids)

    # Build result
    result = {}
    for row in cursor.fetchall():
        result[row[0]] = {
            'user': row[1],
            'editor': row[2],
            'creation_time': str(row[3].isoformat()),
            'edition_time': str(row[4].isoformat()),
            'reviewers': [r for r in row[5] if r],
            'review_times': [str(rt.isoformat()) for rt in row[6] if rt]
        }

    return JsonResponse(result)

@api_view(['POST'])
@requires_user_role([UserRole.Browse])
def find_labels(request:HttpRequest, project_id=None) -> JsonResponse:
    """List nodes with labels matching a query, ordered by distance.

    Find nodes with labels (front-end node tags) matching a regular
    expression, sort them by ascending distance from a reference location, and
    return the result. Returns at most 50 nodes.
    ---
    parameters:
        - name: x
          description: X coordinate of the distance reference in project space.
          required: true
          type: number
          format: double
          paramType: form
        - name: y
          description: Y coordinate of the distance reference in project space.
          required: true
          type: number
          format: double
          paramType: form
        - name: z
          description: Z coordinate of the distance reference in project space.
          required: true
          type: number
          format: double
          paramType: form
        - name: label_regex
          description: Regular expression query to match labels
          required: true
          type: string
          paramType: form
    models:
      find_labels_node:
        id: find_labels_node
        properties:
        - description: ID of a node with a matching label
          type: integer
          required: true
        - description: Node location
          type: array
          items:
            type: number
            format: double
          required: true
        - description: |
            Euclidean distance from the reference location in project space
          type: number
          format: double
          required: true
        - description: Labels on this node matching the query
          type: array
          items:
            type: string
          required: true
    type:
    - type: array
      items:
        $ref: find_labels_node
      required: true
    """
    x = float(request.POST['x'])
    y = float(request.POST['y'])
    z = float(request.POST['z'])
    label_regex = str(request.POST['label_regex'])

    cursor = connection.cursor()
    cursor.execute("""
            (SELECT
                n.id,
                n.location_x,
                n.location_y,
                n.location_z,
                SQRT(POW(n.location_x - %s, 2)
                   + POW(n.location_y - %s, 2)
                   + POW(n.location_z - %s, 2)) AS dist,
                ARRAY_TO_JSON(ARRAY_AGG(l.name)) AS labels
            FROM treenode n, class_instance l, treenode_class_instance nl, relation r
            WHERE r.id = nl.relation_id
              AND r.relation_name = 'labeled_as'
              AND nl.treenode_id = n.id
              AND l.id = nl.class_instance_id
              AND n.project_id = %s
              AND l.name ~ %s
            GROUP BY n.id)

            UNION ALL

            (SELECT
                n.id,
                n.location_x,
                n.location_y,
                n.location_z,
                SQRT(POW(n.location_x - %s, 2)
                   + POW(n.location_y - %s, 2)
                   + POW(n.location_z - %s, 2)) AS dist,
                ARRAY_TO_JSON(ARRAY_AGG(l.name)) AS labels
            FROM connector n, class_instance l, connector_class_instance nl, relation r
            WHERE r.id = nl.relation_id
              AND r.relation_name = 'labeled_as'
              AND nl.connector_id = n.id
              AND l.id = nl.class_instance_id
              AND n.project_id = %s
              AND l.name ~ %s
            GROUP BY n.id)

            ORDER BY dist
            LIMIT 50
            """, (x, y, z, project_id, label_regex,
                  x, y, z, project_id, label_regex,))

    return JsonResponse([
            [row[0],
             [row[1], row[2], row[3]],
             row[4],
             row[5]] for row in cursor.fetchall()], safe=False)<|MERGE_RESOLUTION|>--- conflicted
+++ resolved
@@ -217,7 +217,7 @@
             if explicit_treenode_ids or explicit_connector_ids:
                 extra_tuples, extra_type = get_extra_nodes(params, project_id,
                     explicit_treenode_ids, explicit_connector_ids, include_labels,
-                    with_relation_map, with_origin)
+                    with_relation_map)
                 if extra_type != 'json':
                     raise ValueError("Unexpected type")
 
@@ -2561,13 +2561,8 @@
         if node_provider.matches(params):
             result = node_provider.get_tuples(params, project_id,
                 explicit_treenode_ids, explicit_connector_ids, include_labels,
-<<<<<<< HEAD
-                with_relation_map)
+                with_relation_map, with_origin)
             result_tuple, data_type = result
-=======
-                with_relation_map, with_origin)
-            result_tuple, data_type =  result
->>>>>>> d44860e7
 
             if result_tuple and data_type:
                 break
