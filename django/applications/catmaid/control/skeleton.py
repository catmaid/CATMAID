--- conflicted
+++ resolved
@@ -89,7 +89,6 @@
 
 
 @requires_user_role([UserRole.Annotate, UserRole.Browse])
-@report_error
 def root_for_skeleton(request, project_id=None, skeleton_id=None):
     tn = Treenode.objects.get(
         project=project_id,
@@ -491,14 +490,10 @@
         insert_into_log(project_id, user.id, 'join_skeleton', from_treenode.location, 'Joined skeleton with ID %s into skeleton with ID %s' % (to_skid, from_skid))
 
     except Exception as e:
-<<<<<<< HEAD
         raise Exception(response_on_error + ':' + str(e))
-=======
-        raise CatmaidException(response_on_error + ':' + str(e))
 
 
 @requires_user_role(UserRole.Annotate)
-@transaction_reportable_commit_on_success
 def reset_reviewer_ids(request, project_id=None, skeleton_id=None):
     """ Reset the reviewer_id column to -1 for all nodes of the skeleton.
     Only a superuser can do it when all nodes are not own by the user.
@@ -530,7 +525,6 @@
     return HttpResponse(json.dumps({}), mimetype='text/json')
 
 @requires_user_role(UserRole.Annotate)
-@transaction_reportable_commit_on_success
 def reset_own_reviewer_ids(request, project_id=None, skeleton_id=None):
     """ Reset the reviewer_id column to -1 for all nodes owned by the user.
     """
@@ -539,7 +533,6 @@
     return HttpResponse(json.dumps({}), mimetype='text/json')
 
 @requires_user_role(UserRole.Annotate)
-@transaction_reportable_commit_on_success
 def reset_other_reviewer_ids(request, project_id=None, skeleton_id=None):
     """ Reset the reviewer_id column to -1 for all nodes not owned by the user.
     """
@@ -547,5 +540,4 @@
     if not request.user.is_superuser:
         return HttpResponse(json.dumps({"error": "Only a superuser can do that!"}))
     Treenode.objects.filter(skeleton_id=skeleton_id).exclude(reviewer_id=request.user.id).update(reviewer_id=-1)
-    return HttpResponse(json.dumps({}), mimetype='text/json')
->>>>>>> f4a46d9d
+    return HttpResponse(json.dumps({}), mimetype='text/json')