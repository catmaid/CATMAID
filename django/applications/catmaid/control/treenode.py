import itertools
import json
import math
import networkx as nx
import re

from collections import defaultdict

from django.db import connection
from django.http import HttpResponse, JsonResponse

from rest_framework.decorators import api_view

from catmaid import state
from catmaid.models import UserRole, Treenode, ClassInstance, \
        TreenodeConnector, Location
from catmaid.control.authentication import requires_user_role, \
        can_edit_class_instance_or_fail, can_edit_or_fail
from catmaid.control.common import get_relation_to_id_map, \
        get_class_to_id_map, insert_into_log, _create_relation, get_request_list
from catmaid.control.neuron import _delete_if_empty
from catmaid.control.node import _fetch_location, _fetch_locations
from catmaid.util import Point3D, is_collinear


def can_edit_treenode_or_fail(user, project_id, treenode_id):
    """ Tests if a user has permissions to edit the neuron which the skeleton of
    the treenode models."""
    info = _treenode_info(project_id, treenode_id)
    return can_edit_class_instance_or_fail(user, info['neuron_id'], 'neuron')


@requires_user_role(UserRole.Annotate)
def create_treenode(request, project_id=None):
    """
    Add a new treenode to the database
    ----------------------------------

    1. Add new treenode for a given skeleton id. Parent should not be empty.
       return: new treenode id
       If the parent's skeleton has a single node and belongs to the
       'Isolated synaptic terminals' group, then reassign ownership
       of the skeleton and the neuron to the user. The treenode remains
       property of the original user who created it.

    2. Add new treenode (root) and create a new skeleton (maybe for a given
       neuron) return: new treenode id and skeleton id.

    If a neuron id is given, use that one to create the skeleton as a model of
    it.
    """

    params = {}
    float_values = {
            'x': 0,
            'y': 0,
            'z': 0,
            'radius': 0}
    int_values = {
            'confidence': 0,
            'useneuron': -1,
            'parent_id': -1}
    string_values = {}
    for p in float_values.keys():
        params[p] = float(request.POST.get(p, float_values[p]))
    for p in int_values.keys():
        params[p] = int(request.POST.get(p, int_values[p]))
    for p in string_values.keys():
        params[p] = request.POST.get(p, string_values[p])

    # Get optional initial links to connectors, expect each entry to be a list
    # of connector ID, relation ID and confidence.
    links = get_request_list(request.POST, 'links', [], map_fn=int)

    # Make sure the back-end is in the expected state if the node should have a
    # parent and will therefore become part of another skeleton.
    parent_id = int(params['parent_id'])
    has_parent = parent_id and parent_id != -1
    has_links = bool(links)
    if has_parent:
        state.validate_state(parent_id, request.POST.get('state'),
                parent_edittime=has_parent, lock=True)

    new_treenode = _create_treenode(project_id, request.user, request.user,
            params['x'], params['y'], params['z'], params['radius'],
            params['confidence'], params['useneuron'], params['parent_id'],
            neuron_name=request.POST.get('neuron_name', None))

    # Create all initial links
    if links:
        created_links = _create_connector_link(project_id, request.user.id,
                new_treenode.treenode_id, new_treenode.skeleton_id, links);
    else:
        created_links = []

    return JsonResponse({
        'treenode_id': new_treenode.treenode_id,
        'skeleton_id': new_treenode.skeleton_id,
        'edition_time': new_treenode.edition_time,
        'parent_edition_time': new_treenode.parent_edition_time,
        'created_links': created_links
    })

@requires_user_role(UserRole.Annotate)
def insert_treenode(request, project_id=None):
    """
    Create a new treenode between two existing nodes. Its creator and
    creation_date information will be set to information of child node. No node
    will be created, if the node on the edge between the given child and parent
    node.
    """
    # Use creation time, if part of parameter set
    params = {}
    float_values = {
        'x': 0,
        'y': 0,
        'z': 0,
        'radius': 0
    }
    int_values = {
        'confidence': 0,
        'parent_id': -1,
        'child_id': -1
    }
    for p in float_values.keys():
        params[p] = float(request.POST.get(p, float_values[p]))
    for p in int_values.keys():
        params[p] = int(request.POST.get(p, int_values[p]))

    # If siblings should be taken over, all children of the parent node will be
    # come children of the inserted node. This requires extra state
    # information: the child state for the paren.
    takeover_child_ids = get_request_list(request.POST,
            'takeover_child_ids', None, lambda x: int(x))

    # Get optional initial links to connectors, expect each entry to be a list
    # of connector ID and relation ID.
    try:
        links = get_request_list(request.POST, 'links', [], lambda x: int(x))
    except Exception, e:
        raise ValueError("Couldn't parse list parameter: {}".format(e))

    # Make sure the back-end is in the expected state if the node should have a
    # parent and will therefore become part of another skeleton.
    parent_id = params.get('parent_id')
    child_id = params.get('child_id')
    if parent_id not in (-1, None):
        s = request.POST.get('state')
        # Testing egular edge insertion is assumed if a child ID is provided
        partial_child_checks = [] if child_id in (-1, None) else [child_id]
        if takeover_child_ids:
            partial_child_checks.extend(takeover_child_ids)
        state.validate_state(parent_id, s, node=True,
                children=partial_child_checks or False, lock=True),

    # Find child and parent of new treenode
    child = Treenode.objects.get(pk=params['child_id'])
    parent = Treenode.objects.get(pk=params['parent_id'])

    # Make sure both nodes are actually child and parent
    if not child.parent == parent:
        raise ValueError('The provided nodes need to be child and parent')

    # Make sure the requested location for the new node is on the edge between
    # both existing nodes if the user has no edit permissions on the neuron.
    try:
        can_edit_treenode_or_fail(request.user, project_id, parent.id)
    except:
        child_loc = Point3D(child.location_x, child.location_y, child.location_z)
        parent_loc = Point3D(parent.location_x, parent.location_y, parent.location_z)
        new_node_loc = Point3D(params['x'], params['y'], params['z'])
        if not is_collinear(child_loc, parent_loc, new_node_loc, True):
            raise ValueError('New node location has to be between child and parent')

    # Use creator and creation time for neighboring node that was created last.
    if child.creation_time < parent.creation_time:
        user, time = parent.user, parent.creation_time
    else:
        user, time = child.user, child.creation_time

    # Create new treenode
    new_treenode = _create_treenode(project_id,
            user, request.user, params['x'], params['y'], params['z'],
            params['radius'], params['confidence'], -1, params['parent_id'], time)

    # Update parent of child to new treenode, do this in raw SQL to also get the
    # updated edition time Update also takeover children
    cursor = connection.cursor()
    params = [new_treenode.treenode_id, child.id]
    if takeover_child_ids:
        params.extend(takeover_child_ids)
        child_template = ",".join(("%s",) * (len(takeover_child_ids) + 1))
    else:
        child_template = "%s"

    cursor.execute("""
        UPDATE treenode SET parent_id = %s
         WHERE id IN ({})
     RETURNING id, edition_time
    """.format(child_template), params)
    result = cursor.fetchall()
    if not result or (len(params) - 1) != len(result):
        raise ValueError("Couldn't update parent of inserted node's child: " + child.id)
    child_edition_times = [[k,v] for k,v in result]

    # Create all initial links
    if links:
        created_links = _create_connector_link(project_id, request.user.id,
                new_treenode.treenode_id, new_treenode.skeleton_id, links);
    else:
        created_links = []

    return JsonResponse({
        'treenode_id': new_treenode.treenode_id,
        'skeleton_id': new_treenode.skeleton_id,
        'edition_time': new_treenode.edition_time,
        'parent_edition_time': new_treenode.parent_edition_time,
        'child_edition_times': child_edition_times,
        'created_links': created_links
    })

def _create_connector_link(project_id, user_id, treenode_id, skeleton_id,
        links, cursor=None):
    """Create new connector links for the passded in treenode. What relation and
    confidence is used to which connector is specified in the "links"
    paremteter. A list of three-element lists, following the following format:
    [<connector-id>, <relation-id>, <confidence>]
    """
    def make_row(l):
        # Passed in links are expected to follow this format:
        # [<connector-id>, <relation-id>, <confidence>]
        if 3 != len(l):
            raise ValueError("Invalid link information provided")
        connector_id, relation_id, confidence = l[0], l[1], l[2]
        return (user_id, project_id, relation_id, treenode_id, connector_id,
                skeleton_id, confidence)

    new_link_rows = [make_row(l) for l in links]
    new_link_data = [x for e in new_link_rows for x in e]
    cursor = cursor or connection.cursor()
    link_template = ",".join(("({})".format(",".join(("%s",) * 7)),) * len(links))

    cursor.execute("""
        INSERT INTO treenode_connector (user_id, project_id, relation_id,
                    treenode_id, connector_id, skeleton_id, confidence)
        VALUES {}
        RETURNING id, edition_time
        """.format(link_template), new_link_data)

    return cursor.fetchall()

class NewTreenode(object):
    """Represent a newly created treenode and all the information that is
    returned to the client
    """
    def __init__(self, treenode_id, edition_time, skeleton_id,
            parent_edition_time):
        self.treenode_id = treenode_id
        self.edition_time = edition_time
        self.skeleton_id = skeleton_id
        self.parent_edition_time = parent_edition_time

def _create_treenode(project_id, creator, editor, x, y, z, radius, confidence,
                     neuron_id, parent_id, creation_time=None, neuron_name=None):

    relation_map = get_relation_to_id_map(project_id)
    class_map = get_class_to_id_map(project_id)

    def insert_new_treenode(parent_id=None, skeleton_id=None):
        """ If the parent_id is not None and the skeleton_id of the parent does
        not match with the skeleton.id, then the database will throw an error
        given that the skeleton_id, being defined as foreign key in the
        treenode table, will not meet the being-foreign requirement.
        """
        new_treenode = Treenode()
        new_treenode.user = creator
        new_treenode.editor = editor
        new_treenode.project_id = project_id
        if creation_time:
            new_treenode.creation_time = creation_time
        new_treenode.location_x = float(x)
        new_treenode.location_y = float(y)
        new_treenode.location_z = float(z)
        new_treenode.radius = int(radius)
        new_treenode.skeleton_id = skeleton_id
        new_treenode.confidence = int(confidence)
        if parent_id:
            new_treenode.parent_id = parent_id
        new_treenode.save()
        return new_treenode

    def relate_neuron_to_skeleton(neuron, skeleton):
        return _create_relation(creator, project_id,
                                relation_map['model_of'], skeleton, neuron)

    response_on_error = ''
    try:
        if -1 != int(parent_id):  # A root node and parent node exist
            # Raise an Exception if the user doesn't have permission to edit
            # the neuron the skeleton of the treenode is modeling.
            can_edit_treenode_or_fail(editor, project_id, parent_id)

            # Select the parent treenode for update to prevent race condition
            # updates to its skeleton ID while this node is being created.
            cursor = connection.cursor()
            cursor.execute('''
                SELECT t.skeleton_id, t.edition_time FROM treenode t
                WHERE t.id = %s FOR NO KEY UPDATE OF t
                ''', (parent_id,))
            parent_node = cursor.fetchone()
            parent_skeleton_id = parent_node[0]
            parent_edition_time = parent_node[1]

            response_on_error = 'Could not insert new treenode!'
            new_treenode = insert_new_treenode(parent_id, parent_skeleton_id)

            return NewTreenode(new_treenode.id, new_treenode.edition_time,
                               parent_skeleton_id, parent_edition_time)
        else:
            # No parent node: We must create a new root node, which needs a
            # skeleton and a neuron to belong to.
            response_on_error = 'Could not insert new treenode instance!'

            new_skeleton = ClassInstance()
            new_skeleton.user = creator
            new_skeleton.project_id = project_id
            new_skeleton.class_column_id = class_map['skeleton']
            new_skeleton.name = 'skeleton'
            new_skeleton.save()
            new_skeleton.name = 'skeleton %d' % new_skeleton.id
            new_skeleton.save()

            if -1 != neuron_id:
                # Check that the neuron to use exists
                if 0 == ClassInstance.objects.filter(pk=neuron_id).count():
                    neuron_id = -1

            if -1 != neuron_id:
                # Raise an Exception if the user doesn't have permission to
                # edit the existing neuron.
                can_edit_class_instance_or_fail(editor, neuron_id, 'neuron')

                # A neuron already exists, so we use it
                response_on_error = 'Could not relate the neuron model to ' \
                                    'the new skeleton!'
                relate_neuron_to_skeleton(neuron_id, new_skeleton.id)

                response_on_error = 'Could not insert new treenode!'
                new_treenode = insert_new_treenode(None, new_skeleton.id)

                return NewTreenode(new_treenode.id, new_treenode.edition_time,
                                   new_skeleton.id, None)
            else:
                # A neuron does not exist, therefore we put the new skeleton
                # into a new neuron.
                response_on_error = 'Failed to insert new instance of a neuron.'
                new_neuron = ClassInstance()
                new_neuron.user = creator
                new_neuron.project_id = project_id
                new_neuron.class_column_id = class_map['neuron']
                if neuron_name:
                    # Create a regular expression to find allowed patterns. The
                    # first group is the whole {nX} part, while the second group
                    # is X only.
                    counting_pattern = re.compile(r"(\{n(\d+)\})")
                    # Look for patterns, replace all {n} with {n1} to normalize.
                    neuron_name = neuron_name.replace("{n}", "{n1}")

                    if counting_pattern.search(neuron_name):
                        # Find starting values for each substitution.
                        counts = [int(m.groups()[1]) for m in counting_pattern.finditer(neuron_name)]
                        # Find existing matching neurons in database.
                        name_match = counting_pattern.sub("(\d+)", neuron_name)
                        name_pattern = re.compile(name_match)
                        matching_neurons = ClassInstance.objects.filter(
                                project_id=project_id,
                                class_column_id=class_map['neuron'],
                                name__regex=name_match).order_by('name')

                        # Increment substitution values based on existing neurons.
                        for n in matching_neurons:
                            for i, (count, g) in enumerate(zip(counts, name_pattern.search(n.name).groups())):
                                if count == int(g):
                                    counts[i] = count + 1

                        # Substitute values.
                        count_ind = 0
                        m = counting_pattern.search(neuron_name)
                        while m:
                            neuron_name = m.string[:m.start()] + str(counts[count_ind]) + m.string[m.end():]
                            count_ind = count_ind + 1
                            m = counting_pattern.search(neuron_name)

                    new_neuron.name = neuron_name
                else:
                    new_neuron.name = 'neuron'
                    new_neuron.save()
                    new_neuron.name = 'neuron %d' % new_neuron.id

                new_neuron.save()

                response_on_error = 'Could not relate the neuron model to ' \
                                    'the new skeleton!'
                relate_neuron_to_skeleton(new_neuron.id, new_skeleton.id)

                response_on_error = 'Failed to insert instance of treenode.'
                new_treenode = insert_new_treenode(None, new_skeleton.id)

                response_on_error = 'Failed to write to logs.'
                new_location = (new_treenode.location_x, new_treenode.location_y,
                                new_treenode.location_z)
                insert_into_log(project_id, creator.id, 'create_neuron',
                                new_location, 'Create neuron %d and skeleton '
                                '%d' % (new_neuron.id, new_skeleton.id))

                return NewTreenode(new_treenode.id, new_treenode.edition_time,
                                   new_skeleton.id, None)

    except Exception as e:
        import traceback
        raise Exception("%s: %s %s" % (response_on_error, str(e),
                                       str(traceback.format_exc())))


@requires_user_role(UserRole.Annotate)
def update_parent(request, project_id=None, treenode_id=None):
    treenode_id = int(treenode_id)
    parent_id = int(request.POST.get('parent_id', -1))

    # Make sure the back-end is in the expected state
    state.validate_state(treenode_id, request.POST.get('state'),
            neighborhood=True, lock=True, cursor=cursor)

    child = Treenode.objects.get(pk=treenode_id)
    parent = Treenode.objects.get(pk=parent_id)

    if (child.skeleton_id != parent.skeleton_id):
        raise Exception("Child node %s is in skeleton %s but parent node %s is in skeleton %s!", \
                        treenode_id, child.skeleton_id, parent_id, parent.skeleton_id)

    child.parent_id = parent_id
    child.save()

    return JsonResponse({
        'success': True,
        'node_id': child.id,
        'parent_id': child.parent_id,
        'skeleton_id': child.skeleton_id
    })

def update_node_radii(node_ids, radii, cursor=None):
    """Update radius of a list of nodes, returns old radii.

    Both lists/tupples and single values can be supplied.
    """
    # Make sure we deal with lists
    type_nodes = type(node_ids)
    if type_nodes not in (list, tuple):
        node_ids = (node_ids,)
    # If only one a single radius value is available, use it for every input
    # node ID.
    type_radii = type(radii)
    if type_radii not in (list, tuple):
        radii = len(node_ids) * (radii,)

    if len(node_ids) != len(radii):
        raise ValueError("Number of treenode doesn't match number of radii")

    invalid_radii = [r for r in radii if math.isnan(r)]
    if invalid_radii:
        raise ValueError("Some radii where not numbers: " +
                ", ".join(invalid_radii))

    # Make sure we have a database cursor
    cursor = cursor or connection.cursor()

    # Create a list of the form [(node id, radius), ...]
    node_radii = "(" + "),(".join(map(lambda (k,v): "{},{}".format(k,v),
            zip(node_ids, radii))) + ")"

    cursor.execute('''
	UPDATE treenode t SET radius = target.new_radius
	FROM (SELECT x.id, x.radius AS old_radius, y.new_radius
	      FROM treenode x
	      INNER JOIN (VALUES {}) y(id, new_radius)
	      ON x.id=y.id FOR NO KEY UPDATE) target
	WHERE t.id = target.id
	RETURNING t.id, target.old_radius, target.new_radius,
                  t.edition_time, t.skeleton_id;
    '''.format(node_radii))

    updated_rows = cursor.fetchall()
<<<<<<< HEAD
    if len(node_ids) != len(updated_rows):
        raise ValueError('Coudn\'t find treenodes ' +
                         ','.join(frozenset(node_ids) -
                                  frozenset([r[0] for r in updated_rows])))
    return {r[0]: {'old': r[1], 'new': float(r[2])} for r in updated_rows}
=======
    if 0 == len(updated_rows):
        raise ValueError('Coudn\'t find treenode #' + treenode_id)
    return {r[0]: {
        'old': r[1],
        'new': float(r[2]),
        'edition_time': r[3],
        'skeleton_id': r[4]
    } for r in updated_rows}
>>>>>>> 8e8fed7f

@requires_user_role(UserRole.Annotate)
def update_radii(request, project_id=None):
    """Update the radius of one or more nodes"""
    treenode_ids = [int(v) for k,v in request.POST.iteritems() \
        if k.startswith('treenode_ids[')]
    radii = [float(v) for k,v in request.POST.iteritems() \
        if k.startswith('treenode_radii[')]
    # Make sure the back-end is in the expected state
    cursor = connection.cursor()
    state.validate_state(treenode_ids, request.POST.get('state'),
            multinode=True, lock=True, cursor=cursor)

    updated_nodes = update_node_radii(treenode_ids, radii, cursor)

    return JsonResponse({
        'success': True,
        'updated_nodes': updated_nodes
    })

@requires_user_role(UserRole.Annotate)
def update_radius(request, project_id=None, treenode_id=None):
    treenode_id = int(treenode_id)
    radius = float(request.POST.get('radius', -1))
    if math.isnan(radius):
        raise Exception("Radius '%s' is not a number!" % request.POST.get('radius'))
    option = int(request.POST.get('option', 0))
    cursor = connection.cursor()
    # Make sure the back-end is in the expected state
    state.validate_state(treenode_id, request.POST.get('state'),
            node=True, lock=True, cursor=cursor)

    def create_update_response(updated_nodes, radius):
        return JsonResponse({
            'success': True,
            'updated_nodes': updated_nodes,
            'new_radius': radius
        })

    if 0 == option:
        # Update radius only for the passed in treenode and return the old
        # radius.
        old_radii = update_node_radii(treenode_id, radius, cursor)
        return create_update_response(old_radii, radius)

    cursor.execute('''
    SELECT id, parent_id, radius
    FROM treenode
    WHERE skeleton_id = (SELECT t.skeleton_id FROM treenode t WHERE id = %s)
    ''' % treenode_id)

    if 1 == option:
        # Update radius from treenode_id to next branch or end node (included)
        children = defaultdict(list)
        for row in cursor.fetchall():
            children[row[1]].append(row[0])

        include = [treenode_id]
        c = children[treenode_id]
        while 1 == len(c):
            child = c[0]
            include.append(child)
            c = children[child]

        old_radii = update_node_radii(include, radius, cursor)
        return create_update_response(old_radii, radius)

    if 2 == option:
        # Update radius from treenode_id to prev branch node or root (excluded)
        parents = {}
        children = defaultdict(list)
        for row in cursor.fetchall():
            parents[row[0]] = row[1]
            children[row[1]].append(row[0])

        include = [treenode_id]
        parent = parents[treenode_id]
        while parent and parents[parent] and 1 == len(children[parent]):
            include.append(parent)
            parent = parents[parent]

        old_radii = update_node_radii(include, radius, cursor)
        return create_update_response(old_radii, radius)

    if 3 == option:
        # Update radius from treenode_id to prev node with radius (excluded)
        parents = {}
        for row in cursor.fetchall():
            if row[2] < 0 or row[0] == treenode_id: # DB default radius is 0 but is initialized to -1 elsewhere
                parents[row[0]] = row[1]

        include = [treenode_id]
        parent = parents[treenode_id]
        while parent in parents:
            include.append(parent)
            parent = parents[parent]

        old_radii = update_node_radii(include, radius, cursor)
        return create_update_response(old_radii, radius)

    if 4 == option:
        # Update radius from treenode_id to root (included)
        parents = {row[0]: row[1] for row in cursor.fetchall()}

        include = [treenode_id]
        parent = parents[treenode_id]
        while parent:
            include.append(parent)
            parent = parents[parent]

        old_radii = update_node_radii(include, radius, cursor)
        return create_update_response(old_radii, radius)

    if 5 == option:
        # Update radius of all nodes (in a single query)
        skeleton_id = Treenode.objects.filter(pk=treenode_id).values('skeleton_id')
        include = list(Treenode.objects.filter(skeleton_id=skeleton_id) \
                .values_list('id', flat=True))

        old_radii = update_node_radii(include, radius, cursor)
        return create_update_response(old_radii, radius)


# REMARK this function went from 1.6 seconds to 400 ms when de-modelized
@requires_user_role(UserRole.Annotate)
def delete_treenode(request, project_id=None):
    """ Deletes a treenode. If the skeleton has a single node, deletes the
    skeleton and its neuron. Returns the parent_id, if any."""
    treenode_id = int(request.POST.get('treenode_id', -1))
    # Raise an exception if the user doesn't have permission to edit the
    # treenode.
    can_edit_or_fail(request.user, treenode_id, 'treenode')
    # Raise an Exception if the user doesn't have permission to edit the neuron
    # the skeleton of the treenode is modeling.
    can_edit_treenode_or_fail(request.user, project_id, treenode_id)
    # Make sure the back-end is in the expected state
    state.validate_state(treenode_id, request.POST.get('state'), lock=True,
            neighborhood=True)

    treenode = Treenode.objects.get(pk=treenode_id)
    parent_id = treenode.parent_id

    # Get information about linked connectors
    links = list(TreenodeConnector.objects.filter(project_id=project_id,
            treenode_id=treenode_id).values_list('id', 'relation_id',
            'connector_id', 'confidence'))

    response_on_error = ''
    deleted_neuron = False
    try:
        if not parent_id:
            children = []
            # This treenode is root.
            response_on_error = 'Could not retrieve children for ' \
                'treenode #%s' % treenode_id
            n_children = Treenode.objects.filter(parent=treenode).count()
            response_on_error = "Could not delete root node"
            if n_children > 0:
                # TODO yes you can, the new root is the first of the children,
                # and other children become independent skeletons
                raise Exception("You can't delete the root node when it "
                                "has children.")
            # Get the neuron before the skeleton is deleted. It can't be
            # accessed otherwise anymore.
            neuron = ClassInstance.objects.get(project_id=project_id,
                        cici_via_b__relation__relation_name='model_of',
                        cici_via_b__class_instance_a=treenode.skeleton)
            # Remove the original skeleton. It is OK to remove it if it only had
            # one node, even if the skeleton's user does not match or the user
            # is not superuser. Delete the skeleton, which triggers deleting
            # the ClassInstanceClassInstance relationship with neuron_id
            response_on_error = 'Could not delete skeleton.'
            # Extra check for errors, like having two root nodes
            count = Treenode.objects.filter(skeleton_id=treenode.skeleton_id) \
                .count()
            if 1 == count:
                # deletes as well treenodes that refer to the skeleton
                ClassInstance.objects.filter(pk=treenode.skeleton_id) \
                    .delete()
            else:
                return HttpResponse(json.dumps({"error": "Can't delete " \
                    "isolated node: erroneously, its skeleton contains more " \
                    "than one treenode! Check for multiple root nodes."}))

            # If the neuron modeled by the skeleton of the treenode is empty,
            # delete it.
            response_on_error = 'Could not delete neuron #%s' % neuron.id
            deleted_neuron = _delete_if_empty(neuron.id)

            if deleted_neuron:
                # Insert log entry for neuron deletion
                insert_into_log(project_id, request.user.id, 'remove_neuron',
                               (treenode.location_x, treenode.location_y, treenode.location_z),
                               'Deleted neuron %s and skeleton(s) %s.' % (neuron.id, treenode.skeleton_id))

        else:
            # Treenode is not root, it has a parent and perhaps children.
            # Reconnect all the children to the parent.
            response_on_error = 'Could not update parent id of children nodes'
            cursor = connection.cursor()
            cursor.execute("""
                UPDATE treenode SET parent_id = %s
                WHERE project_id = %s AND parent_id = %s
                RETURNING id, edition_time
            """, (treenode.parent_id, project_id, treenode.id))
            # Children will be a list of two-element lists, just what we want to
            # return as child info.
            children = cursor.fetchall()

        # Remove treenode
        response_on_error = 'Could not delete treenode.'
        Treenode.objects.filter(project_id=project_id, pk=treenode_id).delete()
        return JsonResponse({
            'x': treenode.location_x,
            'y': treenode.location_y,
            'z': treenode.location_z,
            'parent_id': parent_id,
            'children': children,
            'links': links,
            'radius': treenode.radius,
            'confidence': treenode.confidence,
            'skeleton_id': treenode.skeleton_id,
            'deleted_neuron': deleted_neuron,
            'success': "Removed treenode successfully."
        })

    except Exception as e:
        raise Exception(response_on_error + ': ' + str(e))


def _treenode_info(project_id, treenode_id):
    c = connection.cursor()
    # (use raw SQL since we are returning values from several different models)
    c.execute("""
    SELECT
        treenode.skeleton_id,
        ci.name as skeleton_name,
        ci2.id as neuron_id,
        ci2.name as neuron_name
    FROM
        treenode,
        relation r,
        class_instance ci,
        class_instance ci2,
        class_instance_class_instance cici
    WHERE ci.project_id = %s
      AND treenode.id = %s
      AND treenode.skeleton_id = ci.id
      AND ci.id = cici.class_instance_a
      AND ci2.id = cici.class_instance_b
      AND cici.relation_id = r.id
      AND r.relation_name = 'model_of'
    """, (project_id, treenode_id))
    results = [
        dict(zip([col[0] for col in c.description], row))
        for row in c.fetchall()
    ]
    if (len(results) > 1):
        raise ValueError('Found more than one skeleton and neuron for '
                        'treenode %s' % treenode_id)
    elif (len(results) == 0):
        raise ValueError('No skeleton and neuron for treenode %s' % treenode_id)

    return results[0]


@api_view(['POST'])
@requires_user_role([UserRole.Annotate, UserRole.Browse])
def treenode_info(request, project_id=None, treenode_id=None):
    """Retrieve skeleton and neuron information about this treenode.
    ---
    type:
      skeleton_id:
        description: ID of the treenode's skeleton
        type: integer
        required: true
      skeleton_name:
        description: Name of the treenode's skeleton
        type: string
        required: true
      neuron_id:
        description: ID of the treenode's neuron
        type: integer
        required: true
      neuron_name:
        description: Name of the treenode's neuron
        type: string
        required: true
    """
    info = _treenode_info(int(project_id), int(treenode_id))
    return HttpResponse(json.dumps(info))


@requires_user_role([UserRole.Annotate, UserRole.Browse])
def find_children(request, project_id=None, treenode_id=None):
    try:
        tnid = int(treenode_id)
        cursor = connection.cursor()
        cursor.execute('''
            SELECT id, location_x, location_y, location_z
            FROM treenode
            WHERE parent_id = %s
            ''', (tnid,))

        children = [[row] for row in cursor.fetchall()]
        return HttpResponse(json.dumps(children), content_type='application/json')
    except Exception as e:
        raise Exception('Could not obtain next branch node or leaf: ' + str(e))


@api_view(['POST'])
@requires_user_role(UserRole.Annotate)
def update_confidence(request, project_id=None, treenode_id=None):
    """Update confidence of edge between a node to either its parent or its
    connectors.

    The connection between a node and its parent or the connectors it is linked
    to can be rated with a confidence value in the range 1-5. If connector links
    should be updated, one can limit the affected connections to a specific
    connector. Returned is an object, mapping updated partners to their old
    confidences.
    ---
    parameters:
      - name: new_confidence
        description: New confidence, value in range 1-5
        type: integer
        required: true
      - name: to_connector
        description: Whether all linked connectors instead of parent should be updated
        type: boolean
        required: false
      - name: partner_id
        description: Limit update to single connector if to_connector is true
        type: integer
        required: false
    type:
        message:
            type: string
            required: true
        updated_partners:
            type: object
            required: true
    """
    tnid = int(treenode_id)
    can_edit_treenode_or_fail(request.user, project_id, tnid)

    new_confidence = int(request.POST.get('new_confidence', 0))
    if new_confidence < 1 or new_confidence > 5:
        raise ValueError('Confidence not in range 1-5 inclusive.')

    to_connector = request.POST.get('to_connector', 'false') == 'true'
    partner_id = request.POST.get('partner_id', None)
    if partner_id:
        partner_id = int(partner_id)

    cursor = connection.cursor()
    if to_connector:
        if partner_id:
            constraints = "WHERE treenode_id = %s AND connector_id = %s" % (tnid, partner_id)
        else:
            constraints = "WHERE treenode_id = %s" % tnid

        # Could be more than one. The GUI doesn't allow for specifying to which one.
        cursor.execute('''
            UPDATE treenode_connector tc
            SET confidence = %s
            FROM (SELECT x.id, x.confidence AS old_confidence
                  FROM treenode_connector x
                  {}
                  ) target
            WHERE tc.id = target.id
            RETURNING tc.connector_id, target.old_confidence
        '''.format(constraints), (new_confidence,))
    else:
        cursor.execute('''
            UPDATE treenode t
            SET confidence = %s, editor_id = %s
            FROM (SELECT x.id, x.confidence AS old_confidence
                  FROM treenode x
                  WHERE id = %s) target
            WHERE t.id = target.id
            RETURNING t.parent_id, target.old_confidence
        ''', (new_confidence, request.user.id, tnid))

    updated_partners = cursor.fetchall()
    if len(updated_partners) > 0:
        location = Location.objects.filter(id=tnid).values_list('location_x',
                'location_y', 'location_z')[0]
        insert_into_log(project_id, request.user.id, "change_confidence", location, "Changed to %s" % new_confidence)
        return JsonResponse({
            'message': 'success',
            'updated_partners': {r[0]:r[1] for r in updated_partners}
        })

    # Else, signal error
    if to_connector:
        raise ValueError('Failed to update confidence between treenode %s and '
                'connector.' % tnid)
    else:
        raise ValueError('Failed to update confidence at treenode %s.' % tnid)

def _skeleton_as_graph(skeleton_id):
    # Fetch all nodes of the skeleton
    cursor = connection.cursor()
    cursor.execute('''
        SELECT id, parent_id
        FROM treenode
        WHERE skeleton_id=%s''', [skeleton_id])
    # Create a directed graph of the skeleton
    graph = nx.DiGraph()
    for row in cursor.fetchall():
        # row[0]: id
        # row[1]: parent_id
        graph.add_node(row[0])
        if row[1]:
            # Create directional edge from parent to child
            graph.add_edge(row[1], row[0])
    return graph


def _find_first_interesting_node(sequence):
    """ Find the first node that:
    1. Has confidence lower than 5
    2. Has a tag
    3. Has any connector (e.g. receives/makes synapse, markes as abutting, ...)
    Otherwise return the last node.
    """
    if not sequence:
        raise Exception('No nodes ahead!')

    if 1 == len(sequence):
        return sequence[0]

    cursor = connection.cursor()
    cursor.execute('''
    SELECT t.id, t.confidence, tc.relation_id, tci.relation_id
    FROM treenode t
         LEFT OUTER JOIN treenode_connector tc ON (tc.treenode_id = t.id)
         LEFT OUTER JOIN treenode_class_instance tci ON (tci.treenode_id = t.id)
    WHERE t.id IN (%s)
    ''' % ",".join(map(str, sequence)))

    nodes = {row[0]: row for row in cursor.fetchall()}
    for node_id in sequence:
        if node_id in nodes:
            props = nodes[node_id]
            # [1]: confidence
            # [2]: a treenode_connector.relation_id, e.g. presynaptic_to or postsynaptic_to
            # [3]: a treenode_class_instance.relation_id, e.g. labeled_as
            # 2 and 3 may be None
            if props[1] < 5 or props[2] or props[3]:
                return node_id
        else:
            raise Exception('Nodes of this skeleton changed while inspecting them.')

    return sequence[-1]


@requires_user_role([UserRole.Annotate, UserRole.Browse])
def find_previous_branchnode_or_root(request, project_id=None, treenode_id=None):
    try:
        tnid = int(treenode_id)
        alt = 1 == int(request.POST['alt'])
        skid = Treenode.objects.get(pk=tnid).skeleton_id
        graph = _skeleton_as_graph(skid)
        # Travel upstream until finding a parent node with more than one child
        # or reaching the root node
        seq = [] # Does not include the starting node tnid
        while True:
            parents = graph.predecessors(tnid)
            if parents: # list of parents is not empty
                tnid = parents[0] # Can ony have one parent
                seq.append(tnid)
                if 1 != len(graph.successors(tnid)):
                    break # Found a branch node
            else:
                break # Found the root node

        if seq and alt:
            tnid = _find_first_interesting_node(seq)

        return HttpResponse(json.dumps(_fetch_location(tnid)))
    except Exception as e:
        raise Exception('Could not obtain previous branch node or root:' + str(e))


@requires_user_role([UserRole.Annotate, UserRole.Browse])
def find_next_branchnode_or_end(request, project_id=None, treenode_id=None):
    try:
        tnid = int(treenode_id)
        skid = Treenode.objects.get(pk=tnid).skeleton_id
        graph = _skeleton_as_graph(skid)

        children = graph.successors(tnid)
        branches = []
        for child_node_id in children:
            # Travel downstream until finding a child node with more than one
            # child or reaching an end node
            seq = [child_node_id] # Does not include the starting node tnid
            branch_end = child_node_id
            while True:
                branchChildren = graph.successors(branch_end)
                if 1 == len(branchChildren):
                    branch_end = branchChildren[0]
                    seq.append(branch_end)
                else:
                    break # Found an end node or a branch node

            branches.append([child_node_id,
                             _find_first_interesting_node(seq),
                             branch_end])

        # If more than one branch exists, sort based on downstream arbor size.
        if len(children) > 1:
            branches.sort(
                   key=lambda b: len(nx.algorithms.traversal.depth_first_search.dfs_successors(graph, b[0])),
                   reverse=True)

        # Leaf nodes will have no branches
        if len(children) > 0:
            # Create a dict of node ID -> node location
            node_ids_flat = list(itertools.chain.from_iterable(branches))
            node_locations = {row[0]: row for row in _fetch_locations(node_ids_flat)}

        branches = [[node_locations[id] for id in branch] for branch in branches]
        return HttpResponse(json.dumps(branches))
    except Exception as e:
        raise Exception('Could not obtain next branch node or leaf: ' + str(e))<|MERGE_RESOLUTION|>--- conflicted
+++ resolved
@@ -490,22 +490,16 @@
     '''.format(node_radii))
 
     updated_rows = cursor.fetchall()
-<<<<<<< HEAD
     if len(node_ids) != len(updated_rows):
         raise ValueError('Coudn\'t find treenodes ' +
                          ','.join(frozenset(node_ids) -
                                   frozenset([r[0] for r in updated_rows])))
-    return {r[0]: {'old': r[1], 'new': float(r[2])} for r in updated_rows}
-=======
-    if 0 == len(updated_rows):
-        raise ValueError('Coudn\'t find treenode #' + treenode_id)
     return {r[0]: {
         'old': r[1],
         'new': float(r[2]),
         'edition_time': r[3],
         'skeleton_id': r[4]
     } for r in updated_rows}
->>>>>>> 8e8fed7f
 
 @requires_user_role(UserRole.Annotate)
 def update_radii(request, project_id=None):
