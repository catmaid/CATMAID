/* -*- mode: espresso; espresso-indent-level: 2; indent-tabs-mode: nil -*- */
/* vim: set softtabstop=2 shiftwidth=2 tabstop=2 expandtab: */

// Namespace declaration
CATMAID.tools = CATMAID.tools || {};

/**
 * Definition of methods in CATMAID.tools namespace.
 */
(function(tools) {

  "use strict";

  /**
   * Does a simple user agent test and returns one of 'MAC', 'WIN', 'LINUX' or
   * 'UNKNOWN'.
   */
  tools.getOS = function()
  {
    var ua = navigator.userAgent.toUpperCase();
    if (-1 !== ua.indexOf('MAC')) {
      return 'MAC';
    } else if (-1 !== ua.indexOf('WIN')) {
      return 'WIN';
    } else if (-1 !== ua.indexOf('LINUX')) {
      return 'LINUX';
    } else {
      return 'UNKNOWN';
    }
  };

  /**
   * Compare two strings while respecting locales and numbers. This is
   * essentially a wrapper around String.localeCompare() to have one
   * place where it is parameterized.
   */
  tools.compareStrings = function(str1, str2)
  {
    return str1.localeCompare(str2, undefined, {numeric: true});
  };

  /**
   * Compare two numbers, can be used with sort().
   */
  tools.compareNumbers = function(a, b) {
    return a - b;
  };

  /**
   * Compare two objects that represent HSL colors. Sorting is done by hue, then
   * saturation then luminance.
   */
  tools.compareHSLColors = function(hsl1, hsl2)
  {
    if (hsl1.h === hsl2.h) {
      if (hsl1.s === hsl2.s) {
        if (hsl1.l === hsl2.l) {
          return 0;
        } else {
          return hsl1.l < hsl2.l ? -1 : 1;
        }
      } else {
        return hsl1.s < hsl2.s ? -1 : 1;
      }
    } else {
      return hsl1.h < hsl2.h ? -1 : 1;
    }
  };

  /**
   * Parse a string as integer or return false if this is not possible or the
   * integer is negative.
   */
  tools.parseIndex = function(str) {
    var pattern = /(\d+)$/;
    if (pattern.test(str)) return parseInt(RegExp.$1);
    else
    return false;
  };

  /**
   * Get a "unique" id for a new element in the DOM.
   */
  var UNIQUE_ID;
  tools.uniqueId = function() {
    if (!UNIQUE_ID) {
      UNIQUE_ID = Math.floor(1073741824 * Math.random());
    }
    return ++UNIQUE_ID;
  };

  /**
   * Parse the query part of a URL and return an object containing all the GET
   * properties.
   */
  tools.parseQuery = function(url) {
    if (url) {
      var r, query;
      query = /\?(.*?)$/i;
      var r = query.exec(url);
      if (r) {
        var o, p, value;
        o = {};
        value = /([^&=]+)=([^&=]+)/gi;
        while ((p = value.exec(r[1])) !== null) {
          o[p[1]] = p[2];
        }
        return o;
      } else
      return undefined;
    } else
    return undefined;
  };

  /**
   * Simplify more robust prototype inheritance. From:
   * http://michaux.ca/articles/class-based-inheritance-in-javascript
   */
  tools.extend = function(subclass, superclass) {
     function Dummy() {}
     Dummy.prototype = superclass.prototype;
     subclass.prototype = new Dummy();
     subclass.prototype.constructor = subclass;
     subclass.superclass = superclass;
     subclass.superproto = superclass.prototype;
  };

  /**
   * Creates a deep copy of an object. Based on:
   * http://stackoverflow.com/questions/122102
   */
  tools.deepCopy = function(obj) {
    // Handle the 3 simple types, and null or undefined
    if (null === obj || "object" !== typeof obj) return obj;

    // Handle Date
    if (obj instanceof Date) {
        var copy = new Date();
        copy.setTime(obj.getTime());
        return copy;
    }

    // Handle Array
    if (obj instanceof Array) {
        var copy = [];
        for (var i = 0, len = obj.length; i < len; i++) {
            copy[i] = tools.deepCopy(obj[i]);
        }
        return copy;
    }

    // Handle Object
    if (obj instanceof Object) {
        var copy = {};
        for (var attr in obj) {
            if (obj.hasOwnProperty(attr)) copy[attr] = tools.deepCopy(obj[attr]);
        }
        return copy;
    }

    throw new Error("Unable to copy obj! Its type isn't supported.");
  };

  /**
   * Convert a (usually base64 encorded) dataURI image to a binary blob.
   * From: http://stackoverflow.com/questions/4998908
   */
  tools.dataURItoBlob = function(dataURI) {
      // convert base64/URLEncoded data component to raw binary data held in a string
      var byteString;
      if (dataURI.split(',')[0].indexOf('base64') >= 0)
          byteString = atob(dataURI.split(',')[1]);
      else
          byteString = unescape(dataURI.split(',')[1]);

      // separate out the mime component
      var mimeString = dataURI.split(',')[0].split(':')[1].split(';')[0];

      // write the bytes of the string to a typed array
      var ia = new Uint8Array(byteString.length);
      for (var i = 0; i < byteString.length; i++) {
          ia[i] = byteString.charCodeAt(i);
      }

      return new Blob([ia], {type:mimeString});
  };

  /**
   * Read the pixels of the given size from the given GL context and return them
   * as an image. If a texture is passed in, the returned image will contain the
   * texture data.
   *
   * @param gl The WebGL context to use.
   * @param width The width of the image to read out.
   * @param height The height of the image to read out.
   * @param texture An optional texture object that will be read out if passed.
   * @return An image object of either the context or the texture (if passed).
   */
  tools.createImageFromGlContext = function(gl, width, height, texture) {
      var framebuffer;
      if (texture) {
        // Create a framebuffer backed by the texture
        var framebuffer = gl.createFramebuffer();
        gl.bindFramebuffer(gl.FRAMEBUFFER, framebuffer);
        gl.framebufferTexture2D(gl.FRAMEBUFFER, gl.COLOR_ATTACHMENT0, gl.TEXTURE_2D, texture, 0);
      }

      // Read the contents of the framebuffer
      var data = new Uint8Array(width * height * 4);
      gl.readPixels(0, 0, width, height, gl.RGBA, gl.UNSIGNED_BYTE, data);

      if (framebuffer) {
        gl.deleteFramebuffer(framebuffer);
      }

      // Create a 2D canvas to store the result
      var canvas = document.createElement('canvas');
      canvas.width = width;
      canvas.height = height;
      var context = canvas.getContext('2d');

      // Copy the pixels to a 2D canvas
      var imageData = context.createImageData(width, height);
      imageData.data.set(data);
      context.putImageData(imageData, 0, 0);

      var img = new Image();
      img.src = canvas.toDataURL();
      return img;
  };

  /**
   * Copy from source[sourceField] to target[targetField] if and only if both
   * are defined.
   */
  tools.copyIfDefined = function(source, target, sourceField, targetField, mapFn) {
    targetField = targetField || sourceField;
    if (source && source.hasOwnProperty(sourceField) &&
        target && target.hasOwnProperty(targetField)) {
      if (CATMAID.tools.isFn(mapFn)) {
        target[targetField] = mapFn(source[sourceField]);
      } else {
        target[targetField] = source[sourceField];
      }
    }
  };

  /**
   * Set the x, y and z propery of the given object to the given value.
   *
   * @param obj The object to set the x, y and z property of.
   * @param value The value x, y and z should be set to.
   * @return The passed in object obj.
   */
  tools.setXYZ = function(obj, value) {
      obj.x = obj.y = obj.z = value;
      return obj;
  };

  /**
   * Check if an entity is a function.
   *
   * @param fn The entitiy to test.
   * @return True if fn is a function, false otherwise.
   */
  tools.isFn = function(fn) {
    return typeof(fn) === 'function';
  };

  /**
   * Call the given entity if it is a function. If extra arguments are passed
   * in, they are passed along to fn, when called.
   *
   * @param fn the entity to call
   */
  tools.callIfFn = function(fn) {
    if (CATMAID.tools.isFn(fn)) {
      if (arguments.length > 1) {
        fn.apply(window, Array.prototype.slice.call(arguments, 1));
      } else {
        fn();
      }
    }
  };

  /**
   * Convert a hex color string to an RGB object.
   */
  tools.hexToRGB = function(hex) {
    // Expand shorthand form (e.g. "03F") to full form (e.g. "0033FF")
    // See http://stackoverflow.com/questions/5623838
    var shorthandRegex = /^#?([a-f\d])([a-f\d])([a-f\d])$/i;
    hex = hex.replace(shorthandRegex, function(m, r, g, b) {
        return r + r + g + g + b + b;
    });

    var result = /^#?([a-f\d]{2})([a-f\d]{2})([a-f\d]{2})$/i.exec(hex);
    return result ? {
        r: parseInt(result[1], 16),
        g: parseInt(result[2], 16),
        b: parseInt(result[3], 16)
    } : null;
  };

  /**
   * Convert any CSS color definition to RGB.
   */
  tools.cssColorToRGB = function(cssColor) {
    var c = new THREE.Color(cssColor);
    return {
      r: c.r,
      g: c.g,
      b: c.b
    };
  };

  /**
   * Convert RGB values between 0 and 255 to a hex representation.
   */
  tools.rgbToHex = function(r, g, b) {
    // See http://stackoverflow.com/questions/5623838
    return "#" + ((1 << 24) + (r << 16) + (g << 8) + b).toString(16).slice(1);
  };

  /**
   * Calculate an approximate lumance value from RGB values.
   */
  tools.rgbToLuminance = function(r, g, b) {
    return 0.299 * r + 0.587 * g + 0.114 * b;
  };

  /**
   * Return either 'black' or 'white', whichever is better readable o a
   * background of the given hex color. The heuristic is to use black if the
   * approximate luminance is above 50%.
   */
  tools.getContrastColor = function(hex, getHex) {
    var rgb = CATMAID.tools.hexToRGB(hex);
    var lum = CATMAID.tools.rgbToLuminance(rgb.r, rgb.g, rgb.b);
    if (getHex) {
      return lum <= 128 ? "#ffffff" : "#000000";
    } else {
      return lum <= 128 ? "white" : "black";
    }
  };

  /**
   * Return the intersection of the line given by the two points with
   * a THREE.js plane.
   */
  tools.intersectLineWithPlane = function(x1, y1, z1, x2, y2, z2, plane, target) {
    var line = new THREE.Line3(
        new THREE.Vector3(x1, y1, z1),
        new THREE.Vector3(x2, y2, z2));

    return plane.intersectLine(line, target);
  };

  /**
   * Test if two number have the same sign.
   *
   * @param a First number to compare
   * @param b Second number to compare
   * @return true if a and b have the same sign, false otherwise.
   */
  tools.sameSign = function(a, b)
  {
    return (a < 0) === (b < 0);
  };

  /**
   * Return a contextual description of a date based on the current time:
   *
   * - For dates less than a minute ago: "x seconds ago"
   * - For dates less than an hour ago: "x minutes ago"
   * - For dates less than a day ago: "at YYYY-MM-DD HH:MM:SS"
   * - For dates more than a day ago: "on YYYY-MM-DD"
   *
   * @param  {string} isodate   An ISO 8601 date string.
   * @return {string}           A description of the date (see comment above).
   */
  tools.contextualDateString = (function () {
    var MINUTE = 60000;
    var HOUR = 60 * MINUTE;
    var DAY = 24 * HOUR;

    var formattedDate = function (date) {
      return date.getFullYear() + '-' + (date.getMonth() + 1) + '-' + date.getDate();
    };

    return function (isodate) {
      var date = new Date(isodate);
      // ES5 interprets all ISO 8601 times without time zone as UTC, so should
      // adjust to local time automatically as long as the backend returns UTC.
      var ago = Date.now() - date;

      if (ago < MINUTE) {
        return Math.round(ago / 1000) + ' seconds ago';
      } else if (ago < HOUR) {
        return Math.round(ago / MINUTE) + ' minutes ago';
      } else if (ago < DAY) {
        return 'at ' + formattedDate(date) + ' ' + date.toLocaleTimeString();
      } else {
        return 'on ' + formattedDate(date);
      }
    };
  })();

  /**
   * Return a string representation of a Date instance with the format
   * YYYY-MM-DD hh:mm:ss.
   */
  tools.dateToString = function(d) {
    var day = d.getDate();
    if (day < 10) day = '0' + day;
    var month = d.getUTCMonth() + 1; // 0-based
    if (month < 10) month = '0' + month;
    var hour = d.getHours();
    if (hour < 10) hour = '0' + hour;
    var min = d.getMinutes();
    if (min < 10) min = '0' + min;
    var sec = d.getSeconds();
    if (sec < 10) sec = '0' + sec;
    return d.getUTCFullYear() + '-' + month + '-' + day + ' ' +
        hour + ":" + min + ":" + sec;
  };

  /**
   * Parse an ISO date/time string representation to a new Date instance. Input
   * strings are of the form: 2017-11-06T03:58:32.835595Z and are expected to be
   * UTC timestamps. The fraction of seconds is optional, but if it has six
   * characters, microseconds are assumed. If it has three, millisconds are
   * assumed.
   */
  tools.isoStringToDate = (function() {
    var isoRegEx = /^(\d{4})-0?(\d+)-0?(\d+)[T ]0?(\d+):0?(\d+):0?(\d+)(\.\d+)?Z$/;
    return function(isoDate) {
      var match = isoDate.match(isoRegEx);
      if (match) {
        if (match[7] === undefined) {
          return new Date(Date.UTC(parseInt(match[1], 10), parseInt(match[2], 10) - 1,
              parseInt(match[3], 10), parseInt(match[4], 10),
              parseInt(match[5], 10), parseInt(match[6], 10)));
        } else {
          var secFraction = match[7].substring(1);
          var denominator;
          if (secFraction.length === 6) {
            denominator = 1000;
          } else if (secFraction.length === 3) {
            denominator = 1;
          } else {
            throw new CATMAID.ValueError("Can't parse seconds fraction of date");
          }
          return new Date(Date.UTC(parseInt(match[1], 10), parseInt(match[2], 10) - 1,
              parseInt(match[3], 10), parseInt(match[4], 10),
              parseInt(match[5], 10), parseInt(match[6], 10),
              parseInt(secFraction, 10) / denominator));
        }
      } else {
        // Unable to parse date
        return null;
      }
    };
  })();

  tools.numberSuffix = function(n) {
    return n > 1 ? 's' : '';
  };

  /**
   * Return a human readable form of an amount of milliseconds.
   */
  tools.humanReadableTimeInterval = (function() {

    var defaultTimeComponents = new Set(["sec", "min", "hours", "days"]);
    var msPerSecond = 1000;
    var msPerMinute = 60 * msPerSecond;
    var msPerHour   = 60 * msPerMinute;
    var msPerDay    = 24 * msPerHour;

    return function(ms, components) {
      components = components || defaultTimeComponents;

      var units = [];
      var values = [];
      if (components.has("days")) {
        units.push("d");
        values.push(ms / msPerDay); ms %= msPerDay;
      }
      if (components.has("hours")) {
        units.push("h");
        values.push(ms / msPerHour); ms %= msPerHour;
      }
      if (components.has("min")) {
        units.push("min");
        values.push(ms / msPerMinute); ms %= msPerMinute;
      }
      if (components.has("sec")) {
        units.push("sec");
        values.push(ms / msPerSecond); ms %= msPerSecond;
      }

      var pretty = "";
      var addedComponents = 0;
      for (var i=0; i<values.length; ++i) {
        var val = Math.floor(values[i]);
        if(val <= 0) continue;
        if (addedComponents > 0) {
          pretty += " ";
        }

        pretty += val + units[i];
        ++addedComponents;
      }

      // If there is no valid time representation found, state the passed in
      // value is smaller than the smallest available time unit.
      if (!pretty) {
        pretty = "< "+ (values.length === 0 ? "infinity" : ("1" + units[units.length - 1]));
      }

      return pretty;
    };
  })();

  /**
   * Escape a string so it can be used in a regular expression without
   * triggering any regular expression patern (e.g. to search for slashes).
   * From: http://stackoverflow.com/questions/3115150
   *
   * @param  {string} text   The string to escape.
   * @return {string}        A new escaped string.
   */
  tools.escapeRegEx = (function() {
    // All characters that should be replaced
    var pattern = /[-[\]{}()*+?.,\\^$|#\s]/g;
    return function(text) {
      return text.replace(pattern, "\\$&");
    };
  })();

  /**
   * Returns a new object having a field named after the parameter object's id
   * field and referencing it.
   */
  tools.idMap = function(obj) {
    var o = {};
    o[obj.id] = obj;
    return o;
  };

  /**
   * Returns a new object having a field named after the id field of all objects
   * in the list parameter.
   */
  tools.listToIdMap = (function() {

    var build = function(o, e) {
      o[e.id] = e;
      return o;
    };

    return function(list) {
      return list.reduce(build, {});
    };
  })();

  // Speed up calls to hasOwnProperty
  var hasOwnProperty = Object.prototype.hasOwnProperty;

  /**
   * Returns true if the given object has any fields and false otherwise.
   * See also: http://stackoverflow.com/questions/4994201
   */
  tools.isEmpty = function(obj) {
    // Null and undefined are "empty"
    if (obj == null) return true; // jshint ignore:line

    for (var key in obj) {
      if (hasOwnProperty.call(obj, key)) return false;
    }

    return true;
  };

  /**
   * Returns the passed in value if it is not undefined. Otherwise returns
   * passed in default.
   */
  tools.getDefined = function(value, fallback) {
    return undefined === value ? fallback : value;
  };

  /**
   * Make all letters except the first of the second parameter lower case. Used
   * by cloneNode() function.
   */
  var camelize = function(a,b){
      return b.toUpperCase();
  };

  /**
   * Clone a DOM node and apply the currently computed style. All child nodes
   * are copied as well.
   */
  tools.cloneNode = function(element, copyStyle) {
    var copy = element.cloneNode(false);
    // Add style information
    if (copyStyle && Node.ELEMENT_NODE === element.nodeType) {
      var computedStyle = window.getComputedStyle(element, null);
      var target = copy.style;
      for (var i = 0, l = computedStyle.length; i < l; i++) {
          var prop = computedStyle[i];
          var camel = prop.replace(/\-([a-z])/g, camelize);
          var val = computedStyle.getPropertyValue(prop);
          target[camel] = val;
      }
    }

    for (var i=0, length=element.childNodes.length; i<length; ++i) {
      var child = element.childNodes[i];
      var childClone = CATMAID.tools.cloneNode(child, copyStyle);
      copy.appendChild(childClone);
    }

    return copy;
  };

  /**
   * Print a HTML element.
   */
  tools.printElement = function(element) {
    // Add table to new window
    var printWindow = window.open("");
    if (!printWindow) {
      CATMAID.warn("Couldn't open new window for printing");
      return;
    }
    var clone = CATMAID.tools.cloneNode(element, true);
    var printHTML = "<html><body></body></html>";
    printWindow.document.write("<html><body></body></html>");
    printWindow.document.body.appendChild(clone);

    printWindow.print();
    printWindow.close();
  };

  /**
   * Apply thr trim() function to a string. Makes is possible to be used in
   * map/etc.
   */
  tools.trimString = function(str) {
    return str.trim();
  };

  /**
   * Predicate for whether two ES6 Sets have equal elements. O(n log n),
   * because of the bizarre and incomplete spec.
   */
  tools.areSetsEqual = function (a, b) {
    if (a === b) return true;
    if (!a || !b) return false;
    if (a.size !== b.size) return false;

    for (var member of a) {
      if (!b.has(member)) return false;
    }

    return true;
  };

  /**
   * Copy all fields from a default object to a target that are undefined in the
   * target.
   */
  tools.updateFromDefaults = function(target, defaults) {
    for (var key in defaults) {
      var value = target[key];
      if (undefined === value) {
        target[key] = defaults[key];
      }
    }

    return target;
  };

  tools.getDateSuffix = function() {
    var now = new Date();
    return now.getFullYear() + '-' + now.getMonth() + '-' + now.getDay() + '-' + now.getHours() + '-' + now.getMinutes();
  };

  /**
   * Cast the passed in value to a number. If this is not possible, show a
   * warning and return null. Optionally, a bounds check with min and max values
   * can be performed. If not provided, min is set to negative infinity and max
   * to positive infinity. If the value is out of bounds, null is returned as
   * well.
   */
  tools.validateNumber = function(number, errorMessage, min, max) {
    if (!number) return null;
    var min = typeof(min) === "number" ? min : -Infinity;
    var max = typeof(max) === "number" ? max : Infinity;
    var value = +number; // cast
    if (Number.isNaN(value) || value < min || value > max) {
      if (errorMessage) {
        CATMAID.warn(errorMessage);
      }
      return null;
    }
    return value;
  };

  /**
   * Test if two arrays are exactly the same, i.e. they are defined and have the
   * same elements in the same order.
   */
  tools.arraysEqual = function(a, b) {
    if (!a || !b) {
      return false;
    }
    if (a.length !== b.length) {
      return false;
    }
    for (var i=0, imax=a.length; i<imax; ++i) {
      if (a[i] !== b[i]) {
        return false;
      }
    }
    return true;
  };

  /**
   * Create a UUIDv4 based on Math.random. From:
   * https://stackoverflow.com/questions/105034
   */
  tools.uuidv4 = function() {
    return 'xxxxxxxx-xxxx-4xxx-yxxx-xxxxxxxxxxxx'.replace(/[xy]/g, function(c) {
      var r = Math.random() * 16 | 0, v = c == 'x' ? r : (r & 0x3 | 0x8);
      return v.toString(16);
    });
  };

  /**
<<<<<<< HEAD
   * Quote the passed in string;
   */
  tools.quote = function(text) {
    return '"' + text + '"';
=======
   * Return a THREE.js Color object for the passed in value. Numbers are
   * interpred as a hex representation, objects are expected to have the fields
   * r, g, and b. Everything else is just passed to the THREE.Color()
   * constructor.
   */
  tools.getColor = function(value) {
    var type = typeof(value);
    if (type === "object") {
      return new THREE.Color(value.r, value.g, value.b);
    } else if (type === "number") {
      // This is done not through the constructor, because a passed in number
      // isn't treated as hex value.
      var color = new THREE.Color();
      color.setHex(value);
      return color;

    }
    return new THREE.Color(value);
>>>>>>> 11deafbb
  };

})(CATMAID.tools);<|MERGE_RESOLUTION|>--- conflicted
+++ resolved
@@ -741,12 +741,13 @@
   };
 
   /**
-<<<<<<< HEAD
    * Quote the passed in string;
    */
   tools.quote = function(text) {
     return '"' + text + '"';
-=======
+  };
+
+  /**
    * Return a THREE.js Color object for the passed in value. Numbers are
    * interpred as a hex representation, objects are expected to have the fields
    * r, g, and b. Everything else is just passed to the THREE.Color()
@@ -765,7 +766,6 @@
 
     }
     return new THREE.Color(value);
->>>>>>> 11deafbb
   };
 
 })(CATMAID.tools);