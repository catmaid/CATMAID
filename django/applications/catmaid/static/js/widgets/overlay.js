--- conflicted
+++ resolved
@@ -2925,7 +2925,11 @@
       }
       if (isAttachment) {
         subtype = CATMAID.Connectors.SUBTYPE_ATTACHMENT_CONNECTOR;
-      } else if (exclusiveRelation !== null) {
+      } else if (exclusiveRelation === null) {
+        // If no exclusive subtype was found, make the connector type whatever
+        // is selected as default connector type.
+        subtype = SkeletonAnnotations.Settings.session.default_connector_type;
+      } else {
         var relation_name = relationMap[exclusiveRelation];
         if (relation_name == "abutting") {
           subtype = CATMAID.Connectors.SUBTYPE_ABUTTING_CONNECTOR;
@@ -3653,30 +3657,8 @@
               (mapping[i][0] > largerEntry[0] ? largerEntry : mapping[i]);
         }
       }
-<<<<<<< HEAD
       if (exactEntry !== undefined) {
         return exactEntry[1];
-=======
-    }
-    if (isAttachment) {
-      subtype = CATMAID.Connectors.SUBTYPE_ATTACHMENT_CONNECTOR;
-    } else if (exclusiveRelation === null) {
-      // If no exclusive subtype was found, make the connector type whatever
-      // is selected as default connector type.
-      subtype = SkeletonAnnotations.Settings.session.default_connector_type;
-    } else {
-      var relation_name = relationMap[exclusiveRelation];
-      if (relation_name == "abutting") {
-        subtype = CATMAID.Connectors.SUBTYPE_ABUTTING_CONNECTOR;
-      } else if (relation_name == 'gapjunction_with') {
-        subtype = CATMAID.Connectors.SUBTYPE_GAPJUNCTION_CONNECTOR;
-      } else if (relation_name === 'tightjunction_with') {
-        subtype = CATMAID.Connectors.SUBTYPE_TIGHTJUNCTION_CONNECTOR;
-      } else if (relation_name === 'desmosome_with') {
-        subtype = CATMAID.Connectors.SUBTYPE_DESMOSOME_CONNECTOR;
-      } else if (relation_name == 'attached_to') {
-        subtype = CATMAID.Connectors.SUBTYPE_ATTACHMENT_CONNECTOR;
->>>>>>> 9c38c8dc
       }
       if (smallerEntry && largerEntry) {
         return (smallerEntry[1] + largerEntry[1]) / 2.0;
