--- conflicted
+++ resolved
@@ -1924,16 +1924,10 @@
             'parent_id': None,
             'deleted_neuron': True,
             'skeleton_id': 2433,
-<<<<<<< HEAD
-            'child_ids': [],
-            'confidence': 5,
-            'radius': -1.0,
-=======
             'children': [],
             'confidence': 5,
             'radius': -1.0,
             'links': [],
->>>>>>> 8e8fed7f
             'x': 5290.0,
             'y': 3930.0,
             'z': 279.0
@@ -3182,11 +3176,7 @@
         expected_result = {
             'updated': 1,
             'old_connectors': None,
-<<<<<<< HEAD
             'old_treenodes': [[289, 6210.0, 3480.0, 0.0]]
-=======
-            'old_treenodes': [[289, 6210.0, 3480.0, 0.0]],
->>>>>>> 8e8fed7f
         }
         self.assertEqual(expected_result, parsed_response)
         treenode = Treenode.objects.filter(id=treenode_id)[0]
@@ -3251,15 +3241,10 @@
         parsed_response = json.loads(response.content)
         expected_result = {
             'updated': 4,
-<<<<<<< HEAD
             'old_connectors': [[356, 6730.0, 2700.0, 0.0],
                 [421, 6260.0, 3990.0, 0.0]],
             'old_treenodes': [[2368, 1820.0, 5390.0, 0.0],
                 [2370, 2140.0, 4620.0, 0.0]]
-=======
-			'old_connectors': [[356, 6730.0, 2700.0, 0.0], [421, 6260.0, 3990.0, 0.0]],
-			'old_treenodes': [[2368, 1820.0, 5390.0, 0.0], [2370, 2140.0, 4620.0, 0.0]]
->>>>>>> 8e8fed7f
         }
         self.assertEqual(expected_result, parsed_response)
         i = 0
