from django.db import models
from django.conf import settings
from django.core.paginator import Paginator, EmptyPage, InvalidPage
from django.core.urlresolvers import reverse
from django.http import HttpResponse, HttpResponseRedirect
from django.shortcuts import get_object_or_404
from django.contrib.auth.decorators import login_required

from catmaid.models import CELL_BODY_CHOICES, \
    ClassInstanceClassInstance, Relation, Class, ClassInstance, \
    Project, User, Treenode, TreenodeConnector, Connector, Stack, ProjectStack, \
    TreenodeClassInstance, ConnectorClassInstance, Location, ProjectUser, Overlay, \
    BrokenSlice

from catmaid.control.authentication import *
from catmaid.control.common import *
from catmaid.transaction import *

import urllib

try:
    import networkx as nx
    from networkx.readwrite import json_graph
    import Image
except ImportError:
    pass

def findBrackets( aString ):
    if '[' in aString:
        match = aString.split('[',1)[1]
        open = 1
        for index in xrange(len(match)):
            if match[index] in '[]':
                open = (open + 1) if match[index] == '[' else (open - 1)
            if not open:
                return match[:index]

@login_required
def index(request, **kwargs):
    all_neurons, search_form = get_form_and_neurons(request,
                                                    kwargs['project_id'],
                                                    kwargs)
    return my_render_to_response(request,
                                 'vncbrowser/index.html',
                                 {'all_neurons_list': all_neurons,
                                  'project_id': kwargs['project_id'],
                                  'catmaid_url': settings.CATMAID_URL,
                                  'user': kwargs['logged_in_user'],
                                  'search_form': search_form})

@login_required
def visual_index(request, **kwargs):

    all_neurons, search_form = get_form_and_neurons( request,
                                                     kwargs['project_id'],
                                                     kwargs )

    # From: http://docs.djangoproject.com/en/1.0/topics/pagination/
    paginator = Paginator(all_neurons, 5)
    if 'page' in kwargs:
        page = kwargs['page'] or 1
    else:
        try:
            page = int(request.GET.get('page', '1'))
        except ValueError:
            page = 1

    # If page request (9999) is out of range, deliver last page of results.
    try:
        neurons = paginator.page(page)
    except (EmptyPage, InvalidPage):
        neurons = paginator.page(paginator.num_pages)

    return my_render_to_response(request,
                                 'vncbrowser/visual_index.html',
                                 {'sorted_neurons': neurons.object_list,
                                  'sorted_neurons_page' : neurons,
                                  'project_id': kwargs['project_id'],
                                  'catmaid_url': settings.CATMAID_URL,
                                  'user': kwargs['logged_in_user'],
                                  'search_form': search_form })

<<<<<<< HEAD
=======
@catmaid_login_required
def skeleton_info(request, project_id=None, skeleton_id=None, logged_in_user=None):
    p = get_object_or_404(Project, pk=project_id)

    from catmaid_replacements import get_relation_to_id_map
    relation_map = get_relation_to_id_map(project_id)

    neuron_id = ClassInstanceClassInstance.objects.filter(
        project=project_id,
        relation=relation_map['model_of'],
        class_instance_a=skeleton_id)[0].class_instance_b_id

    n = get_object_or_404(ClassInstance, pk=neuron_id, project=project_id)

    skeletons = ClassInstance.objects.filter(
        project=p,
        cici_via_a__relation__relation_name='model_of',
        class_column__class_name='skeleton',
        cici_via_a__class_instance_b=n)

    outgoing = n.all_neurons_downstream(project_id, skeletons)
    incoming = n.all_neurons_upstream(project_id, skeletons)

    outgoing = [x for x in outgoing if not x['name'].startswith('orphaned ')]
    incoming = [x for x in incoming if not x['name'].startswith('orphaned ')]

    data = {
        'incoming': incoming,
        'outgoing': outgoing
    }
>>>>>>> d93efa5d


@login_required
def view(request, project_id=None, neuron_id=None, neuron_name=None, logged_in_user=None):
    p = get_object_or_404(Project, pk=project_id)
    # FIXME: add the class name as well
    if neuron_id:
        n = get_object_or_404(ClassInstance, pk=neuron_id, project=project_id)
    else:
        n = get_object_or_404(ClassInstance, name=neuron_name, project=project_id)

    lines = ClassInstance.objects.filter(
        project=p,
        cici_via_a__class_instance_b=n,
        cici_via_a__relation__relation_name='expresses_in').all()

    skeletons = ClassInstance.objects.filter(
        project=p,
        cici_via_a__relation__relation_name='model_of',
        class_column__class_name='skeleton',
        cici_via_a__class_instance_b=n)

    outgoing = n.all_neurons_downstream(project_id, skeletons)
    incoming = n.all_neurons_upstream(project_id, skeletons)

    outgoing = [x for x in outgoing if not x['name'].startswith('orphaned ')]
    incoming = [x for x in incoming if not x['name'].startswith('orphaned ')]

    return my_render_to_response(request,
                                 'vncbrowser/view.html',
                                 {'neuron': n,
                                  'neuron_class': findBrackets( n.name ),
                                  'lines': lines,
                                  'skeletons': skeletons,
                                  'project_id': project_id,
                                  'catmaid_url': settings.CATMAID_URL,
                                  'user': logged_in_user,
                                  'cell_body_choices': CELL_BODY_CHOICES,
                                  'incoming': incoming,
                                  'outgoing': outgoing,
                                  'wiki_base_url': p.wiki_base_url } )

@login_required
def set_cell_body(request, logged_in_user=None):
    neuron_id = request.POST['neuron_id']
    n = get_object_or_404(ClassInstance, pk=neuron_id)
    new_location_code = request.POST['cell-body-choice']
    choices_dict = dict(CELL_BODY_CHOICES)
    if new_location_code not in choices_dict:
        raise Exception, "Unknown cell body location: "+str(new_location_code)
    new_location = choices_dict[new_location_code]
    n.set_cell_body_location(new_location)
    return HttpResponseRedirect(reverse('vncbrowser.views.view',
                                        kwargs={'neuron_id':neuron_id,
                                                'project_id':n.project.id}))

@login_required
def line(request, project_id=None, line_id=None, logged_in_user=None):
    p = get_object_or_404(Project, pk=project_id)
    l = get_object_or_404(ClassInstance, pk=line_id, project=p, class_column__class_name='driver_line')
    sorted_neurons = ClassInstance.objects.filter(
        cici_via_b__relation__relation_name='expresses_in',
        cici_via_b__class_instance_a=l).order_by('name')
    return my_render_to_response(request,
                                 'vncbrowser/line.html',
                                 {'line': l,
                                  'project_id': p.id,
                                  'catmaid_url': settings.CATMAID_URL,
                                  'user': logged_in_user,
                                  'neurons': sorted_neurons})

@login_required
def lines_add(request, project_id=None, logged_in_user=None):
    p = Project.objects.get(pk=project_id)
    # FIXME: for the moment, just hardcode the user ID:
    user = User.objects.get(pk=3)
    neuron = get_object_or_404(ClassInstance,
                               pk=request.POST['neuron_id'],
                               project=p)

    # There's a race condition here, if two people try to add a line
    # with the same name at the same time.  The normal way to deal
    # with this would be to make the `name` column unique in the
    # table, but since the class_instance table isn't just for driver
    # lines, we can't do that.  (FIXME)
    try:
        line = ClassInstance.objects.get(name=request.POST['line_name'])
    except ClassInstance.DoesNotExist:
        line = ClassInstance()
        line.name=request.POST['line_name']
        line.project = p
        line.user = user
        line.class_column = Class.objects.get(class_name='driver_line', project=p)
        line.save()

    r = Relation.objects.get(relation_name='expresses_in', project=p)

    cici = ClassInstanceClassInstance()
    cici.class_instance_a = line
    cici.class_instance_b = neuron
    cici.relation = r
    cici.user = user
    cici.project = p
    cici.save()

    return HttpResponseRedirect(reverse('vncbrowser.views.view',
                                        kwargs={'neuron_id':neuron.id,
                                                'project_id':p.id}))

@login_required
def lines_delete(request, project_id=None, logged_in_user=None):
    p = Project.objects.get(pk=project_id)
    neuron = get_object_or_404(ClassInstance,
                               pk=request.POST['neuron_id'],
                               project=p)

    r = Relation.objects.get(relation_name='expresses_in', project=p)

    ClassInstanceClassInstance.objects.filter(relation=r,
                                              project=p,
                                              class_instance_a__name=request.POST['line_name'],
                                              class_instance_b=neuron).delete()
    return HttpResponseRedirect(reverse('vncbrowser.views.view',
                                        kwargs={'neuron_id':neuron.id,
                                                'project_id':p.id}))



@login_required
def multiple_presynaptic_terminals(request, project_id=None, logged_in_user=None):
    p = get_object_or_404(Project, pk=project_id)

    tcs = TreenodeConnector.objects.filter(project__id=project_id, relation__relation_name='presynaptic_to').values('connector').annotate(number=models.Count('connector')).filter(number__gt=1)
    return my_render_to_response(request,
                                 'vncbrowser/multiple_presynaptic_terminals.html',
                                 {'project_id': p.id,
                                  'catmaid_url': settings.CATMAID_URL,
                                  'user': logged_in_user,
                                  'stacks': p.stacks.all(),
                                  'connector_counts': tcs})

@login_required
def goto_connector(request, project_id=None, connector_id=None, stack_id=None, logged_in_user=None):
    c = get_object_or_404(Connector, pk=connector_id)
    parameters = {"pid": project_id,
                  "zp": c.location.z,
                  "yp": c.location.y,
                  "xp": c.location.x,
                  "tool": "tracingtool",
                  "sid0": stack_id,
                  "s0" : 0}
    return HttpResponseRedirect(settings.CATMAID_URL + "?" + urllib.urlencode(parameters))<|MERGE_RESOLUTION|>--- conflicted
+++ resolved
@@ -79,41 +79,6 @@
                                   'catmaid_url': settings.CATMAID_URL,
                                   'user': kwargs['logged_in_user'],
                                   'search_form': search_form })
-
-<<<<<<< HEAD
-=======
-@catmaid_login_required
-def skeleton_info(request, project_id=None, skeleton_id=None, logged_in_user=None):
-    p = get_object_or_404(Project, pk=project_id)
-
-    from catmaid_replacements import get_relation_to_id_map
-    relation_map = get_relation_to_id_map(project_id)
-
-    neuron_id = ClassInstanceClassInstance.objects.filter(
-        project=project_id,
-        relation=relation_map['model_of'],
-        class_instance_a=skeleton_id)[0].class_instance_b_id
-
-    n = get_object_or_404(ClassInstance, pk=neuron_id, project=project_id)
-
-    skeletons = ClassInstance.objects.filter(
-        project=p,
-        cici_via_a__relation__relation_name='model_of',
-        class_column__class_name='skeleton',
-        cici_via_a__class_instance_b=n)
-
-    outgoing = n.all_neurons_downstream(project_id, skeletons)
-    incoming = n.all_neurons_upstream(project_id, skeletons)
-
-    outgoing = [x for x in outgoing if not x['name'].startswith('orphaned ')]
-    incoming = [x for x in incoming if not x['name'].startswith('orphaned ')]
-
-    data = {
-        'incoming': incoming,
-        'outgoing': outgoing
-    }
->>>>>>> d93efa5d
-
 
 @login_required
 def view(request, project_id=None, neuron_id=None, neuron_name=None, logged_in_user=None):
