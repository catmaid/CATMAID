/* -*- mode: espresso; espresso-indent-level: 2; indent-tabs-mode: nil -*- */
/* vim: set softtabstop=2 shiftwidth=2 tabstop=2 expandtab: */

/**
 * project.js
 *
 * requirements:
 *	 tools.js
 *	 ui.js
 *	 request.js
 *
 */

/**
 */

/**
 * A TrakEM2 Web project.
 *
 * - contains abstract objects on top of a common project-specific semantic framework
 * - is related to one or more stacks of statically aligned layers
 *   ( all stacks of a project are related by translation using physical dimensions )
 */

/* Define any new keybindings here.

   There's a helpful page with the different key codes for different
   browsers here:

     http://unixpapa.com/js/key.html
 */

var arrowKeyCodes = {
  left: 37,
  up: 38,
  right: 39,
  down: 40
};

var stringToKeyAction = {
<<<<<<< HEAD
  "A" : { helpText: "Go to active node",
          buttonID: 'trace_button_goactive',
          run: function (e) {
            project.tracingCommand('goactive');
            return false;
          }},
  "J" : { helpText: "Nothing right now",
          run: function (e) {
            alert("J was pressed");
            return false;
          }},
  "+" : { helpText: "Zoom in",
          specialKeyCodes: [ 107, 61, 187 ],
          run: function (e) {
            slider_s.move(1);
            slider_trace_s.move(1);
            return false;
          }},
  "-" : { helpText: "Zoom out",
          specialKeyCodes: [ 109, 189, 45 ],
          run: function (e) {
            slider_s.move(-1);
            slider_trace_s.move(-1);
            return false;
          }},
  "," : { helpText: "Move up 1 slice in z (or 10 with Shift held)",
          specialKeyCodes: [ 188, 44 ],
          run: function (e) {
            slider_z.move(-(e.shiftKey ? 10 : 1));
            slider_trace_z.move(-(e.shiftKey ? 10 : 1));
            return false;
          }},
  "." : { helpText: "Move down 1 slice in z (or 10 with Shift held)",
          specialKeyCodes: [ 190, 46 ],
            run: function (e) {
              slider_z.move((e.shiftKey ? 10 : 1));
              slider_trace_z.move((e.shiftKey ? 10 : 1));
              return false;
            }},
  "\u2190" : { helpText: "Move left (towards negative x)",
               specialKeyCodes: [ arrowKeyCodes.left ],
               run: function (e) {
                 input_x.value = parseInt(input_x.value,10) - (e.shiftKey ? 100 : (e.altKey ? 1 : 10));
                 input_x.onchange(e);
                 return false;
               }},
  "\u2192" : { helpText: "Move right (towards positive x)",
               specialKeyCodes: [ arrowKeyCodes.right ],
               run: function (e) {
                 input_x.value = parseInt(input_x.value,10) + (e.shiftKey ? 100 : (e.altKey ? 1 : 10));
                 input_x.onchange(e);
                 return false;
               }},
  "\u2191" : { helpText: "Move up (towards negative y)",
               specialKeyCodes: [ arrowKeyCodes.up ],
               run: function (e) {
                 input_y.value = parseInt(input_y.value,10) - (e.shiftKey ? 100 : (e.altKey ? 1 : 10));
                 input_y.onchange(e);
                 return false;
               }},
  "\u2193" : { helpText: "Move down (towards positive y)",
               specialKeyCodes: [ arrowKeyCodes.down ],
               run: function (e) {
                 input_y.value = parseInt(input_y.value,10) + (e.shiftKey ? 100 : (e.altKey ? 1 : 10));
                 input_y.onchange(e);
                 return false;
               }},
  "1" : { helpText: "Switch to skeleton tracing mode",
          buttonID: 'trace_button_skeleton',
          run: function (e) {
            project.tracingCommand('skeletontracing');
            return false;
          }},
  "2" : { helpText: "Switch to synapse dropping mode",
          buttonID: 'trace_button_synapse',
          run: function (e) {
            project.tracingCommand('synapsedropping');
            return false;
          }},
  "M" : { helpText: "Deselect the active node",
          run: function (e) {
            activateNode(null);
            return false;
          }},
  "3" : { helpText: "Manually sync with the database",
          buttonID: 'trace_button_sync',
          run: function (e) {
            project.tracingCommand('dbsync');
            return false;
          }},
  "P" : { helpText: "Go to the parent of the active node (?)",
          run: function (e) {
            project.tracingCommand('goparent');
            return false;
          }},
  "E" : { helpText: "Go to last edited node in this skeleton",
          run: function (e) {
            project.tracingCommand('golastedited');
            return false;
          }},
  "5" : { helpText: "Split this skeleton at the active node",
          buttonID: 'trace_button_skelsplitting',
          run: function (e) {
            project.tracingCommand('skeletonsplitting');
            return false;
          }},
  "6" : { helpText: "Re-root this skeleton at the active node",
          buttonID: 'trace_button_skelrerooting',
          run: function (e) {
            project.tracingCommand('skeletonreroot');
            return false;
          }},
  "7" : { helpText: "Toggle the display of labels",
          buttonID: 'trace_button_togglelabels',
          run: function (e) {
            project.tracingCommand('togglelabels');
            return false;
          }},
  "S" : { helpText: "Export to SWC",
          buttonID: 'trace_button_exportswc',
          run: function (e) {
            project.tracingCommand( 'exportswc' );
            return false;
          }},
  "T" : { helpText: "Tag the active node",
          run: function (e) {
            if (!(e.ctrlKey || e.metaKey)) {
              project.tracingCommand('tagging');
            }
            return true;
          }},
  "Tab" : { helpText: "Switch to the next project (or the previous with Shift)",
            specialKeyCodes: [ 9 ],
            run: function (e) {
              if (shift) {
                project.switchFocus(-1);
              } else {
                project.switchFocus(1);
              }
              //e.stopPropagation();
              return false;
            }}
=======
  "A": {
    helpText: "Go to active node",
    buttonID: 'trace_button_goactive',
    run: function (e) {
      project.tracingCommand('goactive');
      return false;
    }
  },
  "J": {
    helpText: "Nothing right now",
    run: function (e) {
      alert("J was pressed");
      return false;
    }
  },
  "+": {
    helpText: "Zoom in",
    specialKeyCodes: [61, 187],
    run: function (e) {
      slider_s.move(1);
      slider_trace_s.move(1);
      return false;
    }
  },
  "-": {
    helpText: "Zoom out",
    specialKeyCodes: [109, 189, 45],
    run: function (e) {
      slider_s.move(-1);
      slider_trace_s.move(-1);
      return false;
    }
  },
  ",": {
    helpText: "Move up 1 slice in z (or 10 with Shift held)",
    specialKeyCodes: [188, 44],
    run: function (e) {
      slider_z.move(-(e.shiftKey ? 10 : 1));
      slider_trace_z.move(-(e.shiftKey ? 10 : 1));
      return false;
    }
  },
  ".": {
    helpText: "Move down 1 slice in z (or 10 with Shift held)",
    specialKeyCodes: [190, 46],
    run: function (e) {
      slider_z.move((e.shiftKey ? 10 : 1));
      slider_trace_z.move((e.shiftKey ? 10 : 1));
      return false;
    }
  },
  "\u2190": {
    helpText: "Move left (towards negative x)",
    specialKeyCodes: [arrowKeyCodes.left],
    run: function (e) {
      input_x.value = parseInt(input_x.value, 10) - (e.shiftKey ? 100 : (alt ? 1 : 10));
      input_x.onchange(e);
      return false;
    }
  },
  "\u2192": {
    helpText: "Move right (towards positive x)",
    specialKeyCodes: [arrowKeyCodes.right],
    run: function (e) {
      input_x.value = parseInt(input_x.value, 10) + (e.shiftKey ? 100 : (alt ? 1 : 10));
      input_x.onchange(e);
      return false;
    }
  },
  "\u2191": {
    helpText: "Move up (towards negative y)",
    specialKeyCodes: [arrowKeyCodes.up],
    run: function (e) {
      input_y.value = parseInt(input_y.value, 10) - (e.shiftKey ? 100 : (alt ? 1 : 10));
      input_y.onchange(e);
      return false;
    }
  },
  "\u2193": {
    helpText: "Move down (towards positive y)",
    specialKeyCodes: [arrowKeyCodes.down],
    run: function (e) {
      input_y.value = parseInt(input_y.value, 10) + (e.shiftKey ? 100 : (alt ? 1 : 10));
      input_y.onchange(e);
      return false;
    }
  },
  "1": {
    helpText: "Switch to skeleton tracing mode",
    buttonID: 'trace_button_skeleton',
    run: function (e) {
      project.tracingCommand('skeletontracing');
      return false;
    }
  },
  "2": {
    helpText: "Switch to synapse dropping mode",
    buttonID: 'trace_button_synapse',
    run: function (e) {
      project.tracingCommand('synapsedropping');
      return false;
    }
  },
  "M": {
    helpText: "Deselect the active node",
    run: function (e) {
      activateNode(null);
      return false;
    }
  },
  "3": {
    helpText: "Manually sync with the database",
    buttonID: 'trace_button_sync',
    run: function (e) {
      project.tracingCommand('dbsync');
      return false;
    }
  },
  "P": {
    helpText: "Go to the parent of the active node (?)",
    run: function (e) {
      project.tracingCommand('goparent');
      return false;
    }
  },
  "E": {
    helpText: "Go to last edited node in this skeleton",
    run: function (e) {
      project.tracingCommand('golastedited');
      return false;
    }
  },
  "5": {
    helpText: "Split this skeleton at the active node",
    buttonID: 'trace_button_skelsplitting',
    run: function (e) {
      project.tracingCommand('skeletonsplitting');
      return false;
    }
  },
  "6": {
    helpText: "Re-root this skeleton at the active node",
    buttonID: 'trace_button_skelrerooting',
    run: function (e) {
      project.tracingCommand('skeletonreroot');
      return false;
    }
  },
  "7": {
    helpText: "Toggle the display of labels",
    buttonID: 'trace_button_togglelabels',
    run: function (e) {
      project.tracingCommand('togglelabels');
      return false;
    }
  },
  "S": {
    helpText: "Export to SWC",
    buttonID: 'trace_button_exportswc',
    run: function (e) {
      project.tracingCommand('exportswc');
      return false;
    }
  },
  "T": {
    helpText: "Tag the active node",
    run: function (e) {
      if (!e.ctrlKey) {
        project.tracingCommand('tagging');
      }
      return true;
    }
  },
  "Tab": {
    helpText: "Switch to the next project (or the previous with Shift)",
    specialKeyCodes: [9],
    run: function (e) {
      if (shift) {
        project.switchFocus(-1);
      } else {
        project.switchFocus(1);
      }
      //e.stopPropagation();
      return false;
    }
  }
>>>>>>> 0d810aa2
};

var withAliases = jQuery.extend({}, stringToKeyAction);
withAliases["4"] = withAliases["A"];

/* We now turn that structure into an object for
   fast lookups from keyCodes */

var keyCodeToKeyAction = {};

{
  var i;
  for (i in withAliases) {
    var keyCodeFromKey = null;
/* If the string representation of the key is a single upper case
       letter or a number, we just use its ASCII value as the key
       code */
    if (i.length === 1) {
      k = i.charCodeAt(0);
      if ((k >= 65 && k <= 90) || (k >= 48 && k <= 57)) {
        keyCodeFromKey = k;
      }
    }
    var o = withAliases[i]; /* Add any more unusual key codes for that action */
    var allKeyCodes = o.specialKeyCodes || [];
    if (keyCodeFromKey && $.inArray(keyCodeFromKey, allKeyCodes) < 0) {
      allKeyCodes.push(keyCodeFromKey);
    }

    /* Now add to the keyCodeToKeyAction object */
    var ki, k;
    for (ki in allKeyCodes) {
      k = allKeyCodes[ki];
      if (keyCodeToKeyAction[k]) {
        alert("Attempting to define a second action for keyCode " + k + " via '" + i + "'");
      } else {
        keyCodeToKeyAction[k] = o;
      }
    }
  }
}

/** Updates the 'alt' and 'title' attributes on the toolbar
 icons that are documented with help text and key presses.
 Also bind the onClick action for the link that contains
 those icons to the corresponding function */

function setButtons() {
  for (var i in stringToKeyAction) {
    var o = stringToKeyAction[i];
    if (o.buttonID) {
      var link = $('#' + o.buttonID);
      link.attr('href', 'foo');
      link.click(o.run);
      var img = link.find('img');
      img.attr('alt', o.helpText);
      var title = i + ': ' + o.helpText;
      img.attr('title', title);
    }
  }
}

function Project(pid) {
  this.lastX = null;
  this.lastY = null;

  this.getView = function () {
    return view;
  }

  /**
   * add a stack to the project
   */
  this.addStack = function (stack) {
    var opened = false;
    for (var i = 0; i < stacks.length; ++i) {
      if (stacks[i].id == stack.id) {
        stack = stacks[i];
        opened = true;
        break;
      }
    }
    if (!opened) {
      stacks.push(stack);
      view.appendChild(stack.getView());
      ui.onresize();
    }
    if (stacks.length > 1) {
      var message_widget_resize_handle = new ResizeHandle("h");
      stacks[stacks.length - 2].getView().insertBefore(message_widget_resize_handle.getView(), stacks[stacks.length - 2].getView().firstChild);
      self.moveTo(self.coordinates.z, self.coordinates.y, self.coordinates.x);
    } else {
      var c = stack.projectCoordinates();
      self.moveTo(c.z, c.y, c.x);
    }

    self.setMode(mode);

    stack.focus();
    return;
  }

  /**
   * get one of the projects currently opened stacks
   */
  this.getStack = function (sid) {
    for (var i = 0; i < stacks.length; ++i) {
      if (stacks[i].id == sid) return stacks[i];
    }
    return false;
  }

  /**
   * remove a stack from the list
   */
  this.removeStack = function (sid) {
    for (var i = 0; i < stacks.length; ++i) {
      if (stacks[i].id == sid) {
        stacks[i].unregister();
        view.removeChild(stacks[i].getView());
        stacks.splice(i, 1);
        if (stacks.length == 0) self.unregister();
        else {
          if (stacks[stacks.length - 1].getView().firstChild.className.match(/resize_handle/)) stacks[stacks.length - 1].getView().removeChild(stacks[stacks.length - 1].getView().firstChild);
          stacks[(i + 1) % stacks.length].focus();
        }
      }
    }
    ui.onresize();
    return;
  }

  /**
   * focus one stack and blur the rest
   */
  this.focusStack = function (stack) {
    self.focusedStack = stack;
    for (var i = 0; i < stacks.length; ++i) {
      if (stack != stacks[i]) stacks[i].blur();
    }
    return;
  }

  /**
   * focus the next or prior stack
   */
  this.switchFocus = function (s) {
    var i;
    for (i = 0; i < stacks.length; ++i) {
      if (self.focusedStack == stacks[i]) break;
    }
    stacks[(i + stacks.length + s) % stacks.length].focus();
    return;
  }


/*
 * resize the view and its content on window.onresize event
 */
  var resize = function (e) {
    var top = document.getElementById("toolbar_container").offsetHeight;
    if (message_widget.offsetHeight) top += message_widget.offsetHeight;
    //var bottom = document.getElementById( 'console' ).offsetHeight;
    var bottom = 64;
    var height = Math.max(0, ui.getFrameHeight() - top - bottom);
    var left = 0;
    var width = ui.getFrameWidth();
    if (table_widget.offsetWidth) {
      width -= table_widget.offsetWidth;
      left += table_widget.offsetWidth;
    }
<<<<<<< HEAD
    if (table_connector_widget.offsetWidth)
    {
      width -= table_connector_widget.offsetWidth;
      left += table_connector_widget.offsetWidth;
    }
    if (project_stats_widget.offsetWidth)
    {
=======
    if (project_stats_widget.offsetWidth) {
>>>>>>> 0d810aa2
      project_stats_widget.style.left = left + "px";
      width -= project_stats_widget.offsetWidth;
      left += project_stats_widget.offsetWidth;
    }
    if (key_shortcut_widget.offsetWidth) {
      key_shortcut_widget.style.left = left + "px";
      width -= key_shortcut_widget.offsetWidth;
      left += key_shortcut_widget.offsetWidth;
    }
    if (view_in_3d_widget.offsetWidth) {
      view_in_3d_widget.style.left = left + "px";
      width -= view_in_3d_widget.offsetWidth;
      left += view_in_3d_widget.offsetWidth;
    }
    if (object_tree_widget.offsetWidth) {
      object_tree_widget.style.left = left + "px";
      width -= object_tree_widget.offsetWidth;
      left += object_tree_widget.offsetWidth;
    }
/*if ( class_tree_widget.offsetWidth )
		{
			if ( object_tree_widget.offsetWidth )
				class_tree_widget.style.left = left + "px";
			else
				class_tree_widget.style.left = "0px";
			width -= class_tree_widget.offsetWidth;
			left += class_tree_widget.offsetWidth;
		}*/
    var old_width = 0;
    for (var i = 0; i < stacks.length; ++i) {
      old_width += stacks[i].getView().offsetWidth;
    }
    var width_ratio = width / old_width;

    //var stack_view_width = Math.floor( width / stacks.length );
    view.style.left = left + "px";
    left = 0;
    for (var i = 0; i < stacks.length; ++i) {
      //stacks[ i ].resize( i * stack_view_width, 0, stack_view_width, height );
      var stack_view_width = Math.floor(stacks[i].getView().offsetWidth * width_ratio);
      stacks[i].resize(left, 0, stack_view_width, height);
      left += stack_view_width;
    }

    view.style.top = top + "px";
    view.style.width = width + "px";
    view.style.height = height + "px";

    return true;
  }

  this.getMode = function () {
    return mode;
  }


/*
 * Shows the tree view for the loaded project
 */
  this.showTreeviewWidget = function (m) {
    switch (m) {
    case "entities":
      var tw_status = document.getElementById('object_tree_widget').style.display;
      // check if not opened before to prevent messing up with event handlers
      if (tw_status != 'block') {
        document.getElementById('object_tree_widget').style.display = 'block';
        ui.onresize();
        initObjectTree(this.id);
      }
      break;
    case "classes":
      var tw_status = document.getElementById('class_tree_widget').style.display;
      // check if not opened before to prevent messing up with event handlers
      if (tw_status != 'block') {
        document.getElementById('class_tree_widget').style.display = 'block';
        ui.onresize();
        initClassTree(this.id);
      }
      break;
    }
    return;
  }

/*
 * Shows the datatable for the loaded project
 */
<<<<<<< HEAD
  this.showDatatableWidget = function (m)
  {
    switch (m)
    {
=======
  this.showDatatableWidget = function (m) {
    document.getElementById('treenode_table_widget').style.display = 'block';
    ui.onresize();
    switch (m) {
>>>>>>> 0d810aa2
    case "treenode":
      document.getElementById('treenode_table_widget').style.display = 'block';
      document.getElementById('connectortable_widget').style.display = 'none';
      ui.onresize();
      initTreenodeTable(this.id);
      break;
    case "connector":
      document.getElementById('treenode_table_widget').style.display = 'none';
      document.getElementById('connectortable_widget').style.display = 'block';
      ui.onresize();
      initConnectorTable(this.id);
      break;
    /*case "presynapse":
      initPreSynapseTable(this.id);
      break;
    case "postsynapse":
      initPostSynapseTable(this.id);
      break;*/
    }
    return;
  }


/*
 * Shows the project statistics widget
 */
  this.showStatisticsWidget = function () {
    document.getElementById('project_stats_widget').style.display = 'block';
    ui.onresize();
    initProjectStats();
    refresh_project_statistics();
    return;
  }

  this.showKeyShortcutHelp = function () {
    var i;
    var widget = $('#key_shortcut_widget');
    var divForText = widget.find('#keyShortcutsText');
    var keysHTML = '';
    for (i in stringToKeyAction) {
      keysHTML += '<strong><tt>' + i + '</tt></strong>: ' + stringToKeyAction[i].helpText + "<br>";
    }
    divForText.html(keysHTML);
    widget.css('display', 'block');
    ui.onresize();
    return;
  }

  this.show3DView = function () {
    var widget = $('#view_in_3d_widget');
    widget.css('display', 'block');
    ui.onresize();
    createViewerFromCATMAID('3d-viewer-canvas');
    return;
  }

  this.addTo3DView = function () {
    if (!atn) {
      alert("You must have an active node selected to add its skeleton to the 3D View.");
      return;
    }
    if (atn.type != "treenode") {
      alert("You can only add skeletons to the 3D View at the moment - please select a node of a skeleton.");
      return;
    }
    var tnid = atn.id;

    requestQueue.register('model/treenode.info.php', 'POST', {
      pid: project.id,
      tnid: atn.id
    }, function (status, text, xml) {
      if (status == 200) {
        var e = eval("(" + text + ")");
        if (e.error) {
          alert(e.error);
        } else {
          e['project_id'] = project.id;
          addNeuronFromCATMAID('3d-viewer-canvas', e);
        }
      } else {
        alert("Bad status code " + status + " mapping treenode ID to skeleton and neuron");
      }
      return true;
    });
  }

  this.setMode = function (m) {
    document.getElementById("edit_button_select").className = "button";
    document.getElementById("edit_button_move").className = "button";
    document.getElementById("edit_button_text").className = "button";
    document.getElementById("edit_button_crop").className = "button";
    document.getElementById("edit_button_trace").className = "button";
    //document.getElementById( "edit_button_profile" ).className = "button";
    document.getElementById("toolbar_nav").style.display = "none";
    document.getElementById("toolbar_text").style.display = "none";
    document.getElementById("toolbar_crop").style.display = "none";
    document.getElementById("toolbar_trace").style.display = "none";
    switch (m) {
    case "select":
      break;
    case "move":
      document.getElementById("toolbar_nav").style.display = "block";
      break;
    case "text":
      document.getElementById("toolbar_text").style.display = "block";
      if (!show_textlabels) self.toggleShow("text");
      break;
    case "crop":
      document.getElementById("toolbar_crop").style.display = "block";
      break;
    case "trace":
      document.getElementById("toolbar_trace").style.display = "block";
      //if ( !show_traces ) self.toggleShow( "trace" );
      break;
    }

    mode = m;
    document.getElementById("edit_button_" + mode).className = "button_active";

    for (var i = 0; i < stacks.length; ++i) {
      stacks[i].setMode(mode);
      if (stacks[i] != self.focusedStack) stacks[i].blur();
    }

    window.onresize();
    return;
  }

  this.toggleShow = function (m) {
    switch (m) {
    case "text":
      if (show_textlabels && mode != "text") {
        show_textlabels = false;
        document.getElementById("show_button_text").className = "button";
        for (var i = 0; i < stacks.length; ++i)
        stacks[i].showTextlabels(false);
      } else {
        show_textlabels = true;
        for (var i = 0; i < stacks.length; ++i)
        stacks[i].showTextlabels(true);
        document.getElementById("show_button_text").className = "button_active";
      }
    }
    return;
  }

  this.tracingCommand = function (m) {
    for (var i = 0; i < stacks.length; ++i)
    stacks[i].tracingCommand(m);
    return;
  }

  this.showTags = function (m) {
    for (var i = 0; i < stacks.length; ++i)
    stacks[i].showTags(m);
    return;
  }

  this.selectNode = function (id) {
    // select the node in the current overlay
    // if it is existing
    for (var i = 0; i < stacks.length; ++i)
    stacks[i].selectNode(id);
    return;
  }


  /**
   * register all GUI elements
   */
  this.register = function () {
    document.getElementById("content").style.display = "none";
    document.body.appendChild(view);
    ui.registerEvent("onresize", resize);
    window.onresize();

    // Use jQuery so we can get the 'e.which' normalized keyCode:
    $(document).keydown(onkeydown);

    return;
  }

  /**
   * unregister and remove all stacks, free the event-handlers, hide the stack-toolbar
   *
   * @todo: should not the stack handle the navigation toolbar?
   */
  this.unregister = function () {
    //! close all stacks
    for (var i = 0; i < stacks.length; ++i) {
      stacks[i].unregister();
      view.removeChild(stacks[i].getView());
      stacks.splice(i, 1);
    }

    ui.removeEvent("onresize", resize);
    try {
      document.body.removeChild(view);
      document.getElementById("toolbar_nav").style.display = "none";
      document.getElementById("toolbar_text").style.display = "none";
      document.getElementById("toolbox_project").style.display = "none";
      document.getElementById("toolbox_edit").style.display = "none";
      document.getElementById("toolbox_data").style.display = "none";
      document.getElementById("toolbox_show").style.display = "none";
      document.getElementById("toolbar_crop").style.display = "none";

      // hide data table and tree view widgets
      // in order to reload the data for a new project
      document.getElementById("treenode_table_widget").style.display = "none";
      document.getElementById("treenode_connector_table_widget").style.display = "none";
      document.getElementById("object_tree_widget").style.display = "none";
      document.getElementById("project_stats_widget").style.display = "none";

    } catch (error) {}
    self.id = 0;
    document.onkeydown = null;
    document.getElementById("content").style.display = "block";
    return;
  }

  /**
   * set the project to be editable or not
   */
  this.setEditable = function (bool) {
    editable = bool;
    if (editable) {
      document.getElementById("toolbox_edit").style.display = "block";
      document.getElementById("toolbox_data").style.display = "block";
    } else {
      document.getElementById("toolbox_edit").style.display = "none";
      document.getElementById("toolbox_data").style.display = "none";
    }
    window.onresize();

    return;
  }

  /**
   * move all stacks to the physical coordinates
   */
  this.moveTo = function (
  zp, yp, xp, sp) {
    self.coordinates.x = xp;
    self.coordinates.y = yp;
    self.coordinates.z = zp;

    for (var i = 0; i < stacks.length; ++i) {
      stacks[i].moveTo(zp, yp, xp, sp);
    }
    return;
  }

  /**
   * create a URL to the current view
   */
  this.createURL = function () {
    var coords;
    var url = "?pid=" + self.id;
    if (stacks.length > 0) {
      //coords = stacks[ 0 ].projectCoordinates();		//!< @todo get this from the SELECTED stack to avoid approximation errors!
      url += "&zp=" + self.coordinates.z + "&yp=" + self.coordinates.y + "&xp=" + self.coordinates.x;
      for (var i = 0; i < stacks.length; ++i) {
        url += "&sid" + i + "=" + stacks[i].id + "&s" + i + "=" + stacks[i].screenCoordinates().s;
      }
    }
    return url;
  }

/*
 * create a link between two locations
 */
  this.createLink = function (fromid, toid, link_type, from_type, to_type, from_nodetype, to_nodetype) {
    for (var i = 0; i < stacks.length; ++i)
    stacks[i].createLink(fromid, toid, link_type, from_type, to_type, from_nodetype, to_nodetype);
    return;
  }
/*
 * updates nodes in all stacks
 */

  this.updateNodes = function () {
    for (var i = 0; i < stacks.length; ++i)
    stacks[i].updateNodes();
    return;
  }

/*
 * create a link between two treenodes (join them)
 * toid has to be root of a skeleton
 */
  this.createTreenodeLink = function (fromid, toid) {
    for (var i = 0; i < stacks.length; ++i)
    stacks[i].createTreenodeLink(fromid, toid);
    return;
  }

  /**
   * create a textlabel on the server
   */
  this.createTextlabel = function (tlx, tly, tlz, tlr, scale) {
    icon_text_apply.style.display = "block";
    requestQueue.register('model/textlabel.create.php', 'POST', {
      pid: project.id,
      x: tlx,
      y: tly,
      z: tlz,
      r: parseInt(document.getElementById("fontcolourred").value) / 255,
      g: parseInt(document.getElementById("fontcolourgreen").value) / 255,
      b: parseInt(document.getElementById("fontcolourblue").value) / 255,
      a: 1,
      type: "text",
      scaling: (document.getElementById("fontscaling").checked ? 1 : 0),
      fontsize: (document.getElementById("fontscaling").checked ? Math.max(16 / scale, parseInt(document.getElementById("fontsize").value)) : parseInt(document.getElementById("fontsize").value)) * tlr,
      fontstyle: (document.getElementById("fontstylebold").checked ? "bold" : "")
    }, function (status, text, xml) {
      statusBar.replaceLast(text);

      if (status == 200) {
        icon_text_apply.style.display = "none";
        for (var i = 0; i < stacks.length; ++i) {
          stacks[i].updateTextlabels();
        }
        if (text && text != " ") {
          var e = eval("(" + text + ")");
          if (e.error) {
            alert(e.error);
          } else {}
        }
      }
      return true;
    });
    return;
  }

  /* Implements the key bindings. */
  var onkeydown = function (e) {
    var key;
    var target;
    var shift;
    var alt;
    var ctrl;
    if (e) {
      key = e.which;
      target = e.target;
      shift = e.shiftKey;
      alt = e.altKey;
      ctrl = e.ctrlKey;
    } else if (event && event.keyCode) {
      key = event.keyCode;
      target = event.srcElement;
      shift = event.shiftKey;
      alt = event.altKey;
      ctrl = event.ctrlKey;
    }
    var n = target.nodeName.toLowerCase();
    var fromATextField = false;
    if (n == "input") {
      var inputType = target.type.toLowerCase();
      if (inputType == "text" || inputType == "password") fromATextField = true;
    }
    if (!(fromATextField || n == "textarea" || n == "area")) //!< @todo exclude all useful keyboard input elements e.g. contenteditable...
    {
      keyAction = keyCodeToKeyAction[key];
      if (keyAction) return keyAction.run(e || event);
      return true;
    } else
    return true;
  }


  // initialise
  var self = this;
  this.id = pid;
  if (typeof ui == "undefined") ui = new UI();
  if (typeof requestQueue == "undefined") requestQueue = new RequestQueue();

  var view = document.createElement("div");
  view.className = "projectView";

  var templateView = document.createElement("div");
  templateView.className = "projectTemplateView";

  var dataView = document.createElement("div");
  templateView.className = "projectDataView";

  var editToolbar = document.getElementById("");

/*
  view.appendChild( templateView );
  view.appendChild( dataView );
*/

  this.coordinates = {
    x: 0,
    y: 0,
    z: 0
  };

  var template; //!< DTD like abstract object tree (classes)
  var data; //!< instances in a DOM representation
  var stacks = new Array(); //!< a list of stacks related to the project
  this.focusedStack;

  var editable = false;
  var mode = "move";
  var show_textlabels = true;

  var icon_text_apply = document.getElementById("icon_text_apply");

  //!< associative array of selected objects
  // in the treenode table and object tree
  // (not used for anything sensible right now)
  var selectedObjects = {
    'tree_object': {},
    'table_treenode': {},
    'selectedneuron': null,
    'selectedskeleton': null
  };
  this.selectedObjects = selectedObjects;

}<|MERGE_RESOLUTION|>--- conflicted
+++ resolved
@@ -38,150 +38,6 @@
 };
 
 var stringToKeyAction = {
-<<<<<<< HEAD
-  "A" : { helpText: "Go to active node",
-          buttonID: 'trace_button_goactive',
-          run: function (e) {
-            project.tracingCommand('goactive');
-            return false;
-          }},
-  "J" : { helpText: "Nothing right now",
-          run: function (e) {
-            alert("J was pressed");
-            return false;
-          }},
-  "+" : { helpText: "Zoom in",
-          specialKeyCodes: [ 107, 61, 187 ],
-          run: function (e) {
-            slider_s.move(1);
-            slider_trace_s.move(1);
-            return false;
-          }},
-  "-" : { helpText: "Zoom out",
-          specialKeyCodes: [ 109, 189, 45 ],
-          run: function (e) {
-            slider_s.move(-1);
-            slider_trace_s.move(-1);
-            return false;
-          }},
-  "," : { helpText: "Move up 1 slice in z (or 10 with Shift held)",
-          specialKeyCodes: [ 188, 44 ],
-          run: function (e) {
-            slider_z.move(-(e.shiftKey ? 10 : 1));
-            slider_trace_z.move(-(e.shiftKey ? 10 : 1));
-            return false;
-          }},
-  "." : { helpText: "Move down 1 slice in z (or 10 with Shift held)",
-          specialKeyCodes: [ 190, 46 ],
-            run: function (e) {
-              slider_z.move((e.shiftKey ? 10 : 1));
-              slider_trace_z.move((e.shiftKey ? 10 : 1));
-              return false;
-            }},
-  "\u2190" : { helpText: "Move left (towards negative x)",
-               specialKeyCodes: [ arrowKeyCodes.left ],
-               run: function (e) {
-                 input_x.value = parseInt(input_x.value,10) - (e.shiftKey ? 100 : (e.altKey ? 1 : 10));
-                 input_x.onchange(e);
-                 return false;
-               }},
-  "\u2192" : { helpText: "Move right (towards positive x)",
-               specialKeyCodes: [ arrowKeyCodes.right ],
-               run: function (e) {
-                 input_x.value = parseInt(input_x.value,10) + (e.shiftKey ? 100 : (e.altKey ? 1 : 10));
-                 input_x.onchange(e);
-                 return false;
-               }},
-  "\u2191" : { helpText: "Move up (towards negative y)",
-               specialKeyCodes: [ arrowKeyCodes.up ],
-               run: function (e) {
-                 input_y.value = parseInt(input_y.value,10) - (e.shiftKey ? 100 : (e.altKey ? 1 : 10));
-                 input_y.onchange(e);
-                 return false;
-               }},
-  "\u2193" : { helpText: "Move down (towards positive y)",
-               specialKeyCodes: [ arrowKeyCodes.down ],
-               run: function (e) {
-                 input_y.value = parseInt(input_y.value,10) + (e.shiftKey ? 100 : (e.altKey ? 1 : 10));
-                 input_y.onchange(e);
-                 return false;
-               }},
-  "1" : { helpText: "Switch to skeleton tracing mode",
-          buttonID: 'trace_button_skeleton',
-          run: function (e) {
-            project.tracingCommand('skeletontracing');
-            return false;
-          }},
-  "2" : { helpText: "Switch to synapse dropping mode",
-          buttonID: 'trace_button_synapse',
-          run: function (e) {
-            project.tracingCommand('synapsedropping');
-            return false;
-          }},
-  "M" : { helpText: "Deselect the active node",
-          run: function (e) {
-            activateNode(null);
-            return false;
-          }},
-  "3" : { helpText: "Manually sync with the database",
-          buttonID: 'trace_button_sync',
-          run: function (e) {
-            project.tracingCommand('dbsync');
-            return false;
-          }},
-  "P" : { helpText: "Go to the parent of the active node (?)",
-          run: function (e) {
-            project.tracingCommand('goparent');
-            return false;
-          }},
-  "E" : { helpText: "Go to last edited node in this skeleton",
-          run: function (e) {
-            project.tracingCommand('golastedited');
-            return false;
-          }},
-  "5" : { helpText: "Split this skeleton at the active node",
-          buttonID: 'trace_button_skelsplitting',
-          run: function (e) {
-            project.tracingCommand('skeletonsplitting');
-            return false;
-          }},
-  "6" : { helpText: "Re-root this skeleton at the active node",
-          buttonID: 'trace_button_skelrerooting',
-          run: function (e) {
-            project.tracingCommand('skeletonreroot');
-            return false;
-          }},
-  "7" : { helpText: "Toggle the display of labels",
-          buttonID: 'trace_button_togglelabels',
-          run: function (e) {
-            project.tracingCommand('togglelabels');
-            return false;
-          }},
-  "S" : { helpText: "Export to SWC",
-          buttonID: 'trace_button_exportswc',
-          run: function (e) {
-            project.tracingCommand( 'exportswc' );
-            return false;
-          }},
-  "T" : { helpText: "Tag the active node",
-          run: function (e) {
-            if (!(e.ctrlKey || e.metaKey)) {
-              project.tracingCommand('tagging');
-            }
-            return true;
-          }},
-  "Tab" : { helpText: "Switch to the next project (or the previous with Shift)",
-            specialKeyCodes: [ 9 ],
-            run: function (e) {
-              if (shift) {
-                project.switchFocus(-1);
-              } else {
-                project.switchFocus(1);
-              }
-              //e.stopPropagation();
-              return false;
-            }}
-=======
   "A": {
     helpText: "Go to active node",
     buttonID: 'trace_button_goactive',
@@ -199,7 +55,7 @@
   },
   "+": {
     helpText: "Zoom in",
-    specialKeyCodes: [61, 187],
+    specialKeyCodes: [107, 61, 187],
     run: function (e) {
       slider_s.move(1);
       slider_trace_s.move(1);
@@ -237,7 +93,7 @@
     helpText: "Move left (towards negative x)",
     specialKeyCodes: [arrowKeyCodes.left],
     run: function (e) {
-      input_x.value = parseInt(input_x.value, 10) - (e.shiftKey ? 100 : (alt ? 1 : 10));
+      input_x.value = parseInt(input_x.value, 10) - (e.shiftKey ? 100 : (e.altKey ? 1 : 10));
       input_x.onchange(e);
       return false;
     }
@@ -246,7 +102,7 @@
     helpText: "Move right (towards positive x)",
     specialKeyCodes: [arrowKeyCodes.right],
     run: function (e) {
-      input_x.value = parseInt(input_x.value, 10) + (e.shiftKey ? 100 : (alt ? 1 : 10));
+      input_x.value = parseInt(input_x.value, 10) + (e.shiftKey ? 100 : (e.altKey ? 1 : 10));
       input_x.onchange(e);
       return false;
     }
@@ -255,7 +111,7 @@
     helpText: "Move up (towards negative y)",
     specialKeyCodes: [arrowKeyCodes.up],
     run: function (e) {
-      input_y.value = parseInt(input_y.value, 10) - (e.shiftKey ? 100 : (alt ? 1 : 10));
+      input_y.value = parseInt(input_y.value, 10) - (e.shiftKey ? 100 : (e.altKey ? 1 : 10));
       input_y.onchange(e);
       return false;
     }
@@ -264,7 +120,7 @@
     helpText: "Move down (towards positive y)",
     specialKeyCodes: [arrowKeyCodes.down],
     run: function (e) {
-      input_y.value = parseInt(input_y.value, 10) + (e.shiftKey ? 100 : (alt ? 1 : 10));
+      input_y.value = parseInt(input_y.value, 10) + (e.shiftKey ? 100 : (e.altKey ? 1 : 10));
       input_y.onchange(e);
       return false;
     }
@@ -349,7 +205,7 @@
   "T": {
     helpText: "Tag the active node",
     run: function (e) {
-      if (!e.ctrlKey) {
+      if (!(e.ctrlKey || e.metaKey)) {
         project.tracingCommand('tagging');
       }
       return true;
@@ -368,7 +224,6 @@
       return false;
     }
   }
->>>>>>> 0d810aa2
 };
 
 var withAliases = jQuery.extend({}, stringToKeyAction);
@@ -540,17 +395,11 @@
       width -= table_widget.offsetWidth;
       left += table_widget.offsetWidth;
     }
-<<<<<<< HEAD
-    if (table_connector_widget.offsetWidth)
-    {
+    if (table_connector_widget.offsetWidth) {
       width -= table_connector_widget.offsetWidth;
       left += table_connector_widget.offsetWidth;
     }
-    if (project_stats_widget.offsetWidth)
-    {
-=======
     if (project_stats_widget.offsetWidth) {
->>>>>>> 0d810aa2
       project_stats_widget.style.left = left + "px";
       width -= project_stats_widget.offsetWidth;
       left += project_stats_widget.offsetWidth;
@@ -637,17 +486,8 @@
 /*
  * Shows the datatable for the loaded project
  */
-<<<<<<< HEAD
-  this.showDatatableWidget = function (m)
-  {
-    switch (m)
-    {
-=======
   this.showDatatableWidget = function (m) {
-    document.getElementById('treenode_table_widget').style.display = 'block';
-    ui.onresize();
     switch (m) {
->>>>>>> 0d810aa2
     case "treenode":
       document.getElementById('treenode_table_widget').style.display = 'block';
       document.getElementById('connectortable_widget').style.display = 'none';
