/**
 * tracingtool.js
 *
 * requirements:
 *	 tools.js
 *	 ui.js
 *	 slider.js
 *   stack.js
 */

/**
 */

/**
 * Tracing tool.
 */
function TracingTool()
{
    this.prototype = new Navigator();
  
	var self = this;
    var tracingLayer = null;

    // TODO given that the function adds nothing relative to the prototype, it is not necessary to declare it
	this.resize = function( width, height )
	{
        self.prototype.resize( width, height );
		return;
	}

	/**
	 * install this tool in a stack.
	 * register all GUI control elements and event handlers
	 */
	this.register = function( parentStack )
	{
<<<<<<< HEAD
        self.prototype.register( parentStack, "edit_button_trace" );
        var box = $('<div class="box" id="tracingbuttons"></div>');
        ["skeleton", "synapse", "goactive", "skelsplitting", "skelrerooting", "togglelabels", "3dview"].map(
            function(name) {
                box.append($('<a href="#" class="button" id="trace_button_' + name + '"><img src="widgets/themes/kde/trace_' + name + '.png"/></a>'));
            }
        );
        $("#toolbar_nav").prepend(box);
        self.tracingLayer = new TracingLayer(parentStack);
        parentStack.addLayer("TracingLayer", self.tracingLayer);
=======
    if ( self.prototype.stack == null ) {
      var box = $( '<div class="box" id="tracingbuttons"></div>' );
      [ { name : "skeleton", alt : "skeleton" },
        { name : "synapse", alt : "synapse" },
        { name : "goactive", alt : "go to active element" },
        { name : "skelsplitting", alt : "split skeleton" },
        { name : "skelrerooting", alt : "reroot skeleton" },
        { name : "togglelabels", alt : "toggle labels" },
        { name : "3dview", alt : "3d view" } ].map(
        function( button ) {
          box.append( $('<a href="#" class="button" id="trace_button_' + button.name + '"><img src="widgets/themes/kde/trace_' + button.name + '.png" title="'+ button.alt + '" alt="'+ button.alt + '" /></a>' ) );
        }
      );
      $( "#toolbar_nav" ).prepend( box );
    }
    self.prototype.register( parentStack, "edit_button_trace" );
    var tracinglayer = new TracingLayer( parentStack );
    parentStack.addLayer( "TracingLayer", tracinglayer );
>>>>>>> 7a49f3ec

		return;
	}

	/**
	 * unregister all stack related mouse and keyboard controls
	 */
	this.unregister = function()
	{
        // do it before calling the prototype destroy that sets stack to null
        if (self.prototype.stack) {
            self.prototype.stack.removeLayer( "TracingLayer" );
        }
        self.prototype.unregister();
        return;
	}

	/**
	 * unregister all project related GUI control connections and event
	 * handlers, toggle off tool activity signals (like buttons)
	 */
	this.destroy = function()
	{
        // Synchronize data with database
        self.tracingLayer.svgOverlay.updateNodeCoordinatesinDB();

        // the prototype destroy calls the prototype's unregister, not self.unregister
        // do it before calling the prototype destroy that sets stack to null
        self.prototype.stack.removeLayer( "TracingLayer" );
        self.prototype.destroy( "edit_button_trace" );
        $( "#tracingbuttons" ).remove();
        return;
	}
}
<|MERGE_RESOLUTION|>--- conflicted
+++ resolved
@@ -34,18 +34,6 @@
 	 */
 	this.register = function( parentStack )
 	{
-<<<<<<< HEAD
-        self.prototype.register( parentStack, "edit_button_trace" );
-        var box = $('<div class="box" id="tracingbuttons"></div>');
-        ["skeleton", "synapse", "goactive", "skelsplitting", "skelrerooting", "togglelabels", "3dview"].map(
-            function(name) {
-                box.append($('<a href="#" class="button" id="trace_button_' + name + '"><img src="widgets/themes/kde/trace_' + name + '.png"/></a>'));
-            }
-        );
-        $("#toolbar_nav").prepend(box);
-        self.tracingLayer = new TracingLayer(parentStack);
-        parentStack.addLayer("TracingLayer", self.tracingLayer);
-=======
     if ( self.prototype.stack == null ) {
       var box = $( '<div class="box" id="tracingbuttons"></div>' );
       [ { name : "skeleton", alt : "skeleton" },
@@ -64,7 +52,6 @@
     self.prototype.register( parentStack, "edit_button_trace" );
     var tracinglayer = new TracingLayer( parentStack );
     parentStack.addLayer( "TracingLayer", tracinglayer );
->>>>>>> 7a49f3ec
 
 		return;
 	}
